
// This file is part of Man, a robotic perception, locomotion, and
// team strategy application created by the Northern Bites RoboCup
// team of Bowdoin College in Brunswick, Maine, for the Aldebaran
// Nao robot.
//
// Man is free software: you can redistribute it and/or modify
// it under the terms of the GNU Lesser Public License as published by
// the Free Software Foundation, either version 3 of the License, or
// (at your option) any later version.
//
// Man is distributed in the hope that it will be useful,
// but WITHOUT ANY WARRANTY; without even the implied warranty of
// MERCHANTABILITY or FITNESS FOR A PARTICULAR PURPOSE.  See the
// GNU Lesser Public License for more details.
//
// You should have received a copy of the GNU General Public License
// and the GNU Lesser Public License along with Man.  If not, see
// <http://www.gnu.org/licenses/>.

#include <boost/static_assert.hpp>
#include <boost/assign/std/vector.hpp>
using namespace boost::assign;

#include "Sensors.h"

#include "Kinematics.h"
#include "corpusconfig.h"
#include <iostream>
#include <fstream>

using namespace Kinematics;
using namespace std;

// static base image array, so we don't crash on image access if the setImage()
// method is never called
static unsigned char global_image[IMAGE_BYTE_SIZE];

<<<<<<< HEAD


static void PySensors_update(PySensors *self)
{
    int i;
    Sensors *sensors = self->_sensors;
    std::vector<float> values = sensors->getBodyAngles();
    for (i = 0; i < (int)values.size(); i++) {
        if (i < PyList_Size(self->angles))
            PyList_SET_ITEM(self->angles, i, PyFloat_FromDouble(values[i]*TO_DEG));
        else
            PyList_Append(self->angles, PyFloat_FromDouble(values[i]*TO_DEG));
    }

    values = sensors->getBodyAngleErrors();
    for (i = 0; i < (int)values.size(); i++) {
        if (i < PyList_Size(self->errors))
            PyList_SET_ITEM(self->errors, i, PyFloat_FromDouble(values[i]*TO_DEG));
        else
            PyList_Append(self->errors, PyFloat_FromDouble(values[i]*TO_DEG));
    }

    // HACK! FSRs are no longer stored in vectors. There are structs that hold
    // the values. In order to not break functionality, I decided to convert them
    // to the vector format for the python hookup.
    values.clear();
    const FSR leftFootFSR(sensors->getLeftFootFSR());
    const FSR rightFootFSR(sensors->getRightFootFSR());
    values += leftFootFSR.frontLeft, leftFootFSR.frontRight,
        leftFootFSR.rearLeft, leftFootFSR.rearRight,
        rightFootFSR.frontLeft, rightFootFSR.frontRight,
        rightFootFSR.rearLeft, rightFootFSR.rearRight;

    for (i = 0; i < (int)values.size(); i++) {
        if (i < PyList_Size(self->fsr))
            PyList_SET_ITEM(self->fsr, i, PyFloat_FromDouble(values[i]));
        else
            PyList_Append(self->fsr, PyFloat_FromDouble(values[i]));
    }

    // Gyros should eventually by converted to DEG
    values.clear();
    const Inertial inertial(sensors->getInertial());
    values += inertial.accX, inertial.accY, inertial.accZ,
        inertial.gyrX, inertial.gyrY,
        (inertial.angleX*180.0f/M_PI_FLOAT),
		(inertial.angleY*180.0f/M_PI_FLOAT);


    for (i = 0; i < (int)values.size(); i++) {
        if (i < PyList_Size(self->inertial))
            PyList_SET_ITEM(self->inertial, i, PyFloat_FromDouble(values[i]));
        else
            PyList_Append(self->inertial, PyFloat_FromDouble(values[i]));
    }

    const float dist = sensors->getUltraSound();

    Py_XDECREF(self->sonarLeft);
    self->sonarLeft = PyFloat_FromDouble(dist);
    Py_XDECREF(self->sonarRight);
    self->sonarRight = PyFloat_FromDouble(dist);
}

static PyObject* PySensors_update (PyObject *self, PyObject *)
{
    PySensors_update((PySensors *)self);

    Py_INCREF(Py_None);
    return Py_None;
}

static PyObject* PySensors_setImage (PyObject *self, PyObject *args)
{
    PyObject *result = NULL;
    const char *s;
    int len;

    if (PyArg_ParseTuple(args, "s#:setImage", &s, &len)) {
        if (len != IMAGE_BYTE_SIZE) {
            PyErr_Format(PyExc_ValueError, "setImage() expected a string of length "
                         "exactly %i, got %i", IMAGE_BYTE_SIZE, len);
        }else {
            memcpy(&global_image[0], s, IMAGE_BYTE_SIZE);
            ((PySensors *)self)->_sensors->setImage(&global_image[0]);

            Py_INCREF(Py_None);
            result = Py_None;
        }
    }

    return result;
}

static PyObject* PySensors_saveFrame(PyObject *self, PyObject *)
{
    ((PySensors *)self)->_sensors->saveFrame();
    return Py_None;
}

static PyObject* PySensors_resetSaveFrame(PyObject *self, PyObject *)
{
    ((PySensors *)self)->_sensors->resetSaveFrame();
    return Py_None;
}


static PyMethodDef PySensors_methods[] = {

    {"update", (PyCFunction)PySensors_update, METH_NOARGS,
     "Update all the built Python objects to reflect the current state of the "
     "backend C++ objects.  Recurses down the variable references to update "
     "any attributes that are also wrapped C++ vision objects."},

    {"setImage", (PyCFunction)PySensors_setImage, METH_VARARGS,
     "Set the image data for the robot.  Copies raw bytes data from the Python "
     "string into the static global_image array, then sets the image pointer "
     "in the Sensors object."},

    {"saveFrame", (PyCFunction)PySensors_saveFrame, METH_NOARGS,
     "Save an image frame with associated sensor data."},

    {"resetSaveFrame", (PyCFunction)PySensors_resetSaveFrame, METH_NOARGS,
     "Reset the counter for saving frames."},

    { NULL } /* Sentinel */
};

static PyMemberDef PySensors_members[] = {

    {"angles", T_OBJECT_EX, offsetof(PySensors, angles), READONLY,
     "Body angles values."},
    {"errors", T_OBJECT_EX, offsetof(PySensors, errors), READONLY,
     "Body angles error values."},
    {"fsr", T_OBJECT_EX, offsetof(PySensors, fsr), READONLY,
     "Force sensitive resitor values."},
    {"inertial", T_OBJECT_EX, offsetof(PySensors, inertial), READONLY,
     "Inertial sensor values."},
    {"sonarLeft", T_OBJECT_EX, offsetof(PySensors, sonarLeft), READONLY,
     "Left sonar distance sensor value."},
    {"sonarRight", T_OBJECT_EX, offsetof(PySensors, sonarRight), READONLY,
     "Right sonar distance sensor value."},

    { NULL } /* Sentinel */
};

// forward declarations
static PyObject* PySensors_new (PyTypeObject* type, PyObject* args,
                                PyObject* kwds);
static int PySensors_init (PySensors* self, PyObject* args, PyObject* kwds);
static void PySensors_dealloc (PyObject* self);

static PyTypeObject PySensorsType = {
    PyObject_HEAD_INIT(NULL)
    0,                         /*ob_size*/
    "_sensors.Sensors",        /*tp_name*/
    sizeof(PySensors),         /*tp_basicsize*/
    0,                         /*tp_itemsize*/
    (destructor)PySensors_dealloc, /*tp_dealloc*/
    0,                         /*tp_print*/
    0,                         /*tp_getattr*/
    0,                         /*tp_setattr*/
    0,                         /*tp_compare*/
    0,                         /*tp_repr*/
    0,                         /*tp_as_number*/
    0,                         /*tp_as_sequence*/
    0,                         /*tp_as_mapping*/
    0,                         /*tp_hash */
    0,                         /*tp_call*/
    0,                         /*tp_str*/
    0,                         /*tp_getattro*/
    0,                         /*tp_setattro*/
    0,                         /*tp_as_buffer*/
    Py_TPFLAGS_DEFAULT | Py_TPFLAGS_BASETYPE, /*tp_flags*/
    "Sensors object",          /* tp_doc */
    0,                         /* tp_traverse */
    0,                         /* tp_clear */
    0,                         /* tp_richcompare */
    0,                         /* tp_weaklistoffset */
    0,                         /* tp_iter */
    0,                         /* tp_iternext */
    PySensors_methods,         /* tp_methods */
    PySensors_members,         /* tp_members */
    0,                         /* tp_getset */
    0,                         /* tp_base */
    0,                         /* tp_dict */
    0,                         /* tp_descr_get */
    0,                         /* tp_descr_set */
    0,                         /* tp_dictoffset */
    (initproc)PySensors_init,  /* tp_init */
    0,                         /* tp_alloc */
    (newfunc)PySensors_new     /* tp_new */
};

static PyObject* PySensors_new (Sensors *sensors)
{
    PySensors *self;

    self = (PySensors *)PySensorsType.tp_alloc(&PySensorsType, 0);
    if (self != NULL) {
        self->_sensors = sensors;

        self->angles = PyList_New(NUM_ACTUATORS);
        self->errors = PyList_New(NUM_ACTUATORS);
        self->fsr = PyList_New(AL_NUMBER_OF_FSR);
        self->inertial = PyList_New(NUM_INERTIAL_SENSORS);

        if (self->angles == NULL || self->errors == NULL
            || self->fsr == NULL || self->inertial == NULL) {
            PySensors_dealloc(reinterpret_cast<PyObject*>(self));
            self = NULL;
        }else
             PySensors_update(self);
    }

    return (PyObject *)self;
}

static PyObject* PySensors_new (PyTypeObject* type, PyObject* args,
                                PyObject* kwds)
{
    return type->tp_alloc(type, 0);
}

static int PySensors_init (PySensors *self, PyObject *args, PyObject *kwds)
{
    static char* keywords[] = {"other"};
    PyObject *other;

    if (!PyArg_ParseTupleAndKeywords(args, kwds, "O!", keywords,
                                     &PySensorsType, &other))
        return -1;

    self->_sensors = reinterpret_cast<PySensors*>(other)->_sensors;

    self->angles = PyList_New(NUM_ACTUATORS);
    self->errors = PyList_New(NUM_ACTUATORS);
    self->fsr = PyList_New(AL_NUMBER_OF_FSR);
    self->inertial = PyList_New(NUM_INERTIAL_SENSORS);

    if (self->angles == NULL || self->errors == NULL
        || self->fsr == NULL || self->inertial == NULL) {
        return -1;
    }else
         PySensors_update(self);

    return 0;
}

static void PySensors_dealloc (PyObject* self)
{
    self->ob_type->tp_free(self);
}


//
// Python sensors module definitions
//

static PyMethodDef module_methods[] = { {NULL} };

PyMODINIT_FUNC init_sensors (void)
{
    if (!Py_IsInitialized())
        Py_Initialize();

    if (PyType_Ready(&PySensorsType) == -1) {
        fprintf(stderr, "Error creating Sensors Python class type\n");
        if (PyErr_Occurred())
            PyErr_Print();
        else
            fprintf(stderr, "But no error available!\n");
        return;
    }

    _sensors_module = Py_InitModule3("_sensors", module_methods,
                                     "Container module for Sensors proxy class to C++");

    if (_sensors_module == NULL) {
        fprintf(stderr, "Error initializing Sensors Python module\n");
        return;
    }

    Py_INCREF(&PySensorsType);
    PyModule_AddObject(_sensors_module, "Sensors",
                       reinterpret_cast<PyObject*>(&PySensorsType));

#ifdef USE_PYSENSORS_FAKE_BACKEND
    PyObject *psensors = PySensors_new(new Sensors());
    PyModule_AddObject(_sensors_module, "inst", psensors);
#endif
}

int c_init_sensors (void)
{
    if (!Py_IsInitialized())
        Py_Initialize();

    if (PyType_Ready(&PySensorsType) == -1) {
        fprintf(stderr, "Error creating Sensors Python class type\n");
        if (PyErr_Occurred())
            PyErr_Print();
        else
            fprintf(stderr, "But no error available!\n");
        return -1;
    }

    _sensors_module = Py_InitModule3("_sensors", module_methods,
                                     "Container module for Sensors proxy class to C++");

    if (_sensors_module == NULL) {
        fprintf(stderr, "Error initializing Sensors Python module\n");
        return -1;
    }

    Py_INCREF(&PySensorsType);
    PyModule_AddObject(_sensors_module, "Sensors",
                       reinterpret_cast<PyObject*>(&PySensorsType));

#ifdef USE_PYSENSORS_FAKE_BACKEND
    PyObject *psensors = PySensors_new(new Sensors());
    PyModule_AddObject(_sensors_module, "inst", psensors);
#endif
    return 0;
}


=======
>>>>>>> 9807d6a3
//
// C++ Sensors class methods
//
int Sensors::saved_frames = 0;

Sensors::Sensors ()
    : bodyAngles(NUM_ACTUATORS), visionBodyAngles(NUM_ACTUATORS),
      motionBodyAngles(NUM_ACTUATORS),
      bodyAnglesError(NUM_ACTUATORS),
      leftFootFSR(0.0f, 0.0f, 0.0f, 0.0f),
      rightFootFSR(leftFootFSR),
      leftFootBumper(0.0f, 0.0f),
      rightFootBumper(0.0f, 0.0f),
      inertial(0.0f, 0.0f, 0.0f, 0.0f, 0.0f, 0.0f, 0.0f),
      unfilteredInertial(0.0f, 0.0f, 0.0f, 0.0f, 0.0f, 0.0f, 0.0f),
      ultraSoundDistance(0.0f), ultraSoundMode(LL),
      chestButton(0.0f),
      image(&global_image[0])
{
    pthread_mutex_init(&angles_mutex, NULL);
    pthread_mutex_init(&vision_angles_mutex, NULL);
    pthread_mutex_init(&motion_angles_mutex, NULL);
    pthread_mutex_init(&temperatures_mutex, NULL);
    pthread_mutex_init(&errors_mutex, NULL);
    pthread_mutex_init(&fsr_mutex, NULL);
    pthread_mutex_init(&button_mutex, NULL);
    pthread_mutex_init(&inertial_mutex, NULL);
    pthread_mutex_init(&unfiltered_inertial_mutex, NULL);
    pthread_mutex_init(&ultra_sound_mutex, NULL);
    pthread_mutex_init(&battery_mutex, NULL);
#ifdef USE_SENSORS_IMAGE_LOCKING
    pthread_mutex_init(&image_mutex, NULL);
#endif

}

Sensors::~Sensors ()
{
    pthread_mutex_destroy(&angles_mutex);
    pthread_mutex_destroy(&vision_angles_mutex);
    pthread_mutex_destroy(&motion_angles_mutex);
    pthread_mutex_destroy(&temperatures_mutex);
    pthread_mutex_destroy(&errors_mutex);
    pthread_mutex_destroy(&fsr_mutex);
    pthread_mutex_destroy(&button_mutex);
    pthread_mutex_destroy(&inertial_mutex);
    pthread_mutex_destroy(&unfiltered_inertial_mutex);
    pthread_mutex_destroy(&ultra_sound_mutex);
    pthread_mutex_destroy(&battery_mutex);
#ifdef USE_SENSORS_IMAGE_LOCKING
    pthread_mutex_destroy(&image_mutex);
#endif
}

const vector<float> Sensors::getBodyAngles () const
{
    pthread_mutex_lock (&angles_mutex);

    vector<float> vec(bodyAngles);

    pthread_mutex_unlock (&angles_mutex);

    return vec;
}

const vector<float> Sensors::getVisionBodyAngles() const
{
    pthread_mutex_lock (&vision_angles_mutex);

    vector<float> vec(visionBodyAngles);

    pthread_mutex_unlock (&vision_angles_mutex);

    return vec;
}


const vector<float> Sensors::getMotionBodyAngles() const
{
    pthread_mutex_lock (&motion_angles_mutex);

    vector<float> vec(motionBodyAngles);

    pthread_mutex_unlock (&motion_angles_mutex);

    return vec;
}

const vector<float> Sensors::getBodyTemperatures() const
{
    pthread_mutex_lock (&temperatures_mutex);

    vector<float> vec(bodyTemperatures);

    pthread_mutex_unlock (&temperatures_mutex);

    return vec;
}

const float Sensors::getBodyAngle(const int index) const {
    pthread_mutex_lock (&angles_mutex);

    const float angle = bodyAngles[index];

    pthread_mutex_unlock (&angles_mutex);

    return angle;
}

const vector<float> Sensors::getBodyAngleErrors () const
{
    pthread_mutex_lock (&errors_mutex);

    vector<float> vec(bodyAnglesError);

    pthread_mutex_unlock (&errors_mutex);

    return vec;
}

const float Sensors::getBodyAngleError (int index) const
{
	pthread_mutex_lock (&errors_mutex);

	const float angleError = bodyAnglesError[index];

	pthread_mutex_unlock (&errors_mutex);

	return angleError;
}

const FSR Sensors::getLeftFootFSR () const
{
    pthread_mutex_lock (&fsr_mutex);

    const FSR left(leftFootFSR);

    pthread_mutex_unlock (&fsr_mutex);

    return left;
}

const FSR Sensors::getRightFootFSR () const
{
    pthread_mutex_lock (&fsr_mutex);

    const FSR right(rightFootFSR);

    pthread_mutex_unlock (&fsr_mutex);

    return right;
}

const FootBumper Sensors::getLeftFootBumper() const
{
    pthread_mutex_lock (&button_mutex);

    const FootBumper bumper = leftFootBumper;

    pthread_mutex_unlock (&button_mutex);

    return bumper;
}

const FootBumper Sensors::getRightFootBumper() const
{
    pthread_mutex_lock (&button_mutex);

    const FootBumper bumper = rightFootBumper;

    pthread_mutex_unlock (&button_mutex);

    return bumper;
}

const Inertial Sensors::getInertial () const
{
    pthread_mutex_lock (&inertial_mutex);

    const Inertial inert(inertial);

    pthread_mutex_unlock (&inertial_mutex);

    return inert;
}

const Inertial Sensors::getUnfilteredInertial () const
{
    pthread_mutex_lock (&unfiltered_inertial_mutex);

    const Inertial inert(unfilteredInertial);

    pthread_mutex_unlock (&unfiltered_inertial_mutex);

    return inert;
}

const float Sensors::getUltraSound () const
{
    pthread_mutex_lock (&ultra_sound_mutex);

    float dist = ultraSoundDistance;

    pthread_mutex_unlock (&ultra_sound_mutex);

    return dist;
}

const UltraSoundMode Sensors::getUltraSoundMode () const
{
    pthread_mutex_lock (&ultra_sound_mutex);

    UltraSoundMode mode = ultraSoundMode;

    pthread_mutex_unlock (&ultra_sound_mutex);

    return mode;
}

const float Sensors::getChestButton () const
{
    pthread_mutex_lock (&button_mutex);

    float button = chestButton;

    pthread_mutex_unlock (&button_mutex);

    return button;
}

const float Sensors::getBatteryCharge () const
{
    pthread_mutex_lock (&battery_mutex);

    const float charge = batteryCharge;

    pthread_mutex_unlock (&battery_mutex);

    return charge;
}
const float Sensors::getBatteryCurrent () const
{
    pthread_mutex_lock (&battery_mutex);

    const float current = batteryCurrent;

    pthread_mutex_unlock (&battery_mutex);

    return current;
}

const vector<float> Sensors::getAllSensors () const
{
    //All sensors sans unfiltered Inertials and Temperatures
    //and the chest button preses
    pthread_mutex_lock (&fsr_mutex);
    pthread_mutex_lock (&button_mutex);
    pthread_mutex_lock (&inertial_mutex);
    pthread_mutex_lock (&ultra_sound_mutex);

    vector<float> allSensors;

    // write the FSR values
    allSensors += leftFootFSR.frontLeft, leftFootFSR.frontRight,
        leftFootFSR.rearLeft, leftFootFSR.rearRight,
        rightFootFSR.frontLeft, rightFootFSR.frontRight,
        rightFootFSR.rearLeft, rightFootFSR.rearRight;

    // write the foot bumper values
    allSensors += static_cast<float>(leftFootBumper.left),
        static_cast<float>(leftFootBumper.right),
        static_cast<float>(rightFootBumper.left),
        static_cast<float>(rightFootBumper.right);

    // write the accelerometers + gyros + filtered angleX and angleY
    allSensors += inertial.accX, inertial.accY, inertial.accZ,
        inertial.gyrX, inertial.gyrY,
        inertial.angleX, inertial.angleY;

    // write the ultrasound values
    allSensors += ultraSoundDistance;
    allSensors += static_cast<float>(ultraSoundMode);

    pthread_mutex_unlock (&fsr_mutex);
    pthread_mutex_unlock (&button_mutex);
    pthread_mutex_unlock (&inertial_mutex);
    pthread_mutex_unlock (&ultra_sound_mutex);

    return allSensors;
}

void Sensors::setBodyAngles (const vector<float>& v)
{
    pthread_mutex_lock (&angles_mutex);

    bodyAngles = v;
    /*
      cout << "Body angles in sensors";
      for (int i = 0 ; i < 22; i++){
      cout <<  bodyAngles[i] << " ";

      }
      cout << endl;
    */
    pthread_mutex_unlock (&angles_mutex);
}

void Sensors::setVisionBodyAngles (const vector<float>& v)
{
    pthread_mutex_lock (&vision_angles_mutex);

    visionBodyAngles = v;

    pthread_mutex_unlock (&vision_angles_mutex);
}

void Sensors::setMotionBodyAngles (const vector<float>& v)
{
    pthread_mutex_lock (&motion_angles_mutex);

    motionBodyAngles = v;

    pthread_mutex_unlock (&motion_angles_mutex);
}

void Sensors::setBodyAngleErrors (const vector<float>& v)
{
    pthread_mutex_lock (&errors_mutex);

    bodyAnglesError = v;

    pthread_mutex_unlock (&errors_mutex);
}


void Sensors::setBodyTemperatures (const vector<float>& v)
{
    pthread_mutex_lock (&temperatures_mutex);

    bodyTemperatures = v;

    pthread_mutex_unlock (&temperatures_mutex);
}

void Sensors::setLeftFootFSR(const float frontLeft, const float frontRight,
                             const float rearLeft, const float rearRight)
{
    pthread_mutex_lock (&fsr_mutex);

    leftFootFSR = FSR(frontLeft, frontRight, rearLeft, rearRight);

    pthread_mutex_unlock (&fsr_mutex);
}

void Sensors::setRightFootFSR(const float frontLeft, const float frontRight,
                              const float rearLeft, const float rearRight)
{
    pthread_mutex_lock (&fsr_mutex);

    rightFootFSR = FSR(frontLeft, frontRight, rearLeft, rearRight);

    pthread_mutex_unlock (&fsr_mutex);
}

void Sensors::setFSR(const FSR &_leftFootFSR, const FSR &_rightFootFSR)
{
    pthread_mutex_lock (&fsr_mutex);

    leftFootFSR = _leftFootFSR;
    rightFootFSR = _rightFootFSR;

    pthread_mutex_unlock (&fsr_mutex);
}

void Sensors::setLeftFootBumper(const float left, const float right)
{
    pthread_mutex_lock (&button_mutex);

    leftFootBumper = FootBumper(left, right);

    pthread_mutex_unlock (&button_mutex);
}

void Sensors::setLeftFootBumper(const FootBumper& bumper)
{
    pthread_mutex_lock (&button_mutex);

    leftFootBumper = bumper;

    pthread_mutex_unlock (&button_mutex);
}

void Sensors::setRightFootBumper(const float left, const float right)
{
    pthread_mutex_lock (&button_mutex);

    rightFootBumper = FootBumper(left, right);

    pthread_mutex_unlock (&button_mutex);
}

void Sensors::setRightFootBumper(const FootBumper& bumper)
{
    pthread_mutex_lock (&button_mutex);

    rightFootBumper = bumper;

    pthread_mutex_unlock (&button_mutex);
}

void Sensors::setInertial(const float accX, const float accY, const float accZ,
                          const float gyrX, const float gyrY,
                          const float angleX, const float angleY)
{
    pthread_mutex_lock (&inertial_mutex);

    inertial = Inertial(accX, accY, accZ, gyrX, gyrY, angleX, angleY);

    pthread_mutex_unlock (&inertial_mutex);
}

void Sensors::setInertial (const Inertial &v)
{
    pthread_mutex_lock (&inertial_mutex);

    inertial = v;

    pthread_mutex_unlock (&inertial_mutex);
}

void Sensors::setUnfilteredInertial(const float accX, const float accY, const float accZ,
                          const float gyrX, const float gyrY,
                          const float angleX, const float angleY)
{
    pthread_mutex_lock (&unfiltered_inertial_mutex);

    unfilteredInertial = Inertial(accX, accY, accZ, gyrX, gyrY, angleX, angleY);

    pthread_mutex_unlock (&unfiltered_inertial_mutex);
}

void Sensors::setUnfilteredInertial (const Inertial &v)
{
    pthread_mutex_lock (&unfiltered_inertial_mutex);

    unfilteredInertial = v;

    pthread_mutex_unlock (&unfiltered_inertial_mutex);
}

void Sensors::setUltraSound (const float dist)
{
    pthread_mutex_lock (&ultra_sound_mutex);

    ultraSoundDistance = dist;

    pthread_mutex_unlock (&ultra_sound_mutex);
}

void Sensors::setUltraSoundMode (const UltraSoundMode mode)
{
    pthread_mutex_lock (&ultra_sound_mutex);

    ultraSoundMode = mode;

    pthread_mutex_unlock (&ultra_sound_mutex);
}


/**
 * Sets the sensors which are updated on the motion frequency (every 20ms)
 */
void Sensors::setMotionSensors (const FSR &_leftFoot, const FSR &_rightFoot,
                                const float _chestButton,
                                const Inertial &_inertial,
                                const Inertial & _unfilteredInertial)
{
    pthread_mutex_lock(&button_mutex);
    pthread_mutex_lock(&fsr_mutex);
    pthread_mutex_lock(&inertial_mutex);
    pthread_mutex_lock(&unfiltered_inertial_mutex);

    leftFootFSR = _leftFoot;
    rightFootFSR = _rightFoot;
    chestButton = _chestButton;
    inertial = _inertial;
    unfilteredInertial = _unfilteredInertial;

    pthread_mutex_unlock(&unfiltered_inertial_mutex);
    pthread_mutex_unlock(&inertial_mutex);
    pthread_mutex_unlock(&fsr_mutex);
    pthread_mutex_unlock(&button_mutex);
}

/**
 * Sets the sensors which are updated on the vision frequency (every ?? ms)
 */
void Sensors::setVisionSensors (const FootBumper &_leftBumper,
                                const FootBumper &_rightBumper,
                                const float ultraSound,
                                const UltraSoundMode _mode,
                                const float bCharge, const float bCurrent)
{
    pthread_mutex_lock (&battery_mutex);
    pthread_mutex_lock (&button_mutex);
    pthread_mutex_lock(&ultra_sound_mutex);

    leftFootBumper = _leftBumper;
    rightFootBumper = _rightBumper;
    ultraSoundDistance = ultraSound;
    ultraSoundMode = _mode;
    batteryCharge = bCharge;
    batteryCurrent = bCurrent;

    pthread_mutex_unlock(&ultra_sound_mutex);
    pthread_mutex_unlock (&button_mutex);
    pthread_mutex_unlock (&battery_mutex);

}

void Sensors::setAllSensors (vector<float> sensorValues) {
    //All sensors sans unfiltered Inertials and Temperatures
    //and the chest button preses
    pthread_mutex_lock (&fsr_mutex);
    pthread_mutex_lock (&button_mutex);
    pthread_mutex_lock (&inertial_mutex);
    pthread_mutex_lock (&ultra_sound_mutex);

    // we have to be EXTRA careful about this order. If someone can think of
    // a better way to assign these so that it's checked at compile time
    // please do!
    leftFootFSR = FSR(sensorValues[0], sensorValues[1],
                      sensorValues[2], sensorValues[3]);
    rightFootFSR = FSR(sensorValues[4], sensorValues[5],
                       sensorValues[6], sensorValues[7]);

    leftFootBumper = FootBumper(sensorValues[8], sensorValues[9]);
    rightFootBumper = FootBumper(sensorValues[10], sensorValues[11]);

    inertial = Inertial(sensorValues[12], sensorValues[13], sensorValues[14],
                        sensorValues[15], sensorValues[16], // gyros
                        sensorValues[17], sensorValues[18]); // angleX/angleY

    ultraSoundDistance = sensorValues[19];
    // ugh... can't cast float to an enum, so cast to int and then to the enum.
    ultraSoundMode = static_cast<UltraSoundMode>(
        static_cast<int>(sensorValues[20]));

    pthread_mutex_unlock (&fsr_mutex);
    pthread_mutex_unlock (&button_mutex);
    pthread_mutex_unlock (&inertial_mutex);
    pthread_mutex_unlock (&ultra_sound_mutex);
}


void Sensors::lockImage()
{
#ifdef USE_SENSORS_IMAGE_LOCKING
    pthread_mutex_lock (&image_mutex);
#endif
}

void Sensors::releaseImage()
{
#ifdef USE_SENSORS_IMAGE_LOCKING
    pthread_mutex_unlock (&image_mutex);
#endif
}

/**
 * Beware!!! I am toying with the possibility that a possible deadlock condition
 * exists here. If we somehow are able to lock body_angles, but unable to lock
 * vision_body_angles because someone else is using it, but that someone else
 * is also waiting on the body_angles mutex, we get a beautiful deadlock. I don't
 * think anyone else requires both mutexes locked at the same time. Beware
 * nonetheless.
 */
void Sensors::updateVisionAngles() {
    pthread_mutex_lock (&angles_mutex);
    pthread_mutex_lock (&vision_angles_mutex);

    visionBodyAngles = bodyAngles;

    pthread_mutex_unlock (&vision_angles_mutex);
    pthread_mutex_unlock (&angles_mutex);
}

const unsigned char* Sensors::getImage ()
{
    return image;
}

void Sensors::setImage (const unsigned char *img)
{
    image = img;
}


void Sensors::resetSaveFrame()
{
    saved_frames = 0;
}

void Sensors::saveFrame()
{
    int MAX_FRAMES = 150;
    if (saved_frames > MAX_FRAMES)
        return;

    string EXT(".NFRM");
    string BASE("/");
    int NUMBER = saved_frames;
    string FOLDER("/home/root/frames");
    stringstream FRAME_PATH;

    FRAME_PATH << FOLDER << BASE << NUMBER << EXT;
    fstream fout(FRAME_PATH.str().c_str(), fstream::out);

    // Retrive joints
    vector<float> joints = getVisionBodyAngles();

    // Lock and write imag1e
    lockImage();
    fout.write(reinterpret_cast<const char*>(getImage()),
               IMAGE_BYTE_SIZE);
    releaseImage();

    // Write joints
    for (vector<float>::const_iterator i = joints.begin(); i < joints.end();
         i++) {
        fout << *i << " ";
    }

    // Write sensors
    vector<float> sensor_data = getAllSensors();
    for (vector<float>::const_iterator i = sensor_data.begin();
         i != sensor_data.end(); i++) {
        fout << *i << " ";
    }

    fout.close();
    cout << "Saved frame #" << saved_frames++ << endl;
}<|MERGE_RESOLUTION|>--- conflicted
+++ resolved
@@ -18,354 +18,28 @@
 // and the GNU Lesser Public License along with Man.  If not, see
 // <http://www.gnu.org/licenses/>.
 
-#include <boost/static_assert.hpp>
+#include <iostream>
+#include <fstream>
+#include <algorithm>
+using namespace std;
+
 #include <boost/assign/std/vector.hpp>
 using namespace boost::assign;
 
+#include <boost/lambda/lambda.hpp>
+using namespace boost::lambda;
+
 #include "Sensors.h"
 
+#include "corpusconfig.h"
+#include "NBMath.h"
 #include "Kinematics.h"
-#include "corpusconfig.h"
-#include <iostream>
-#include <fstream>
-
 using namespace Kinematics;
-using namespace std;
 
 // static base image array, so we don't crash on image access if the setImage()
 // method is never called
 static unsigned char global_image[IMAGE_BYTE_SIZE];
 
-<<<<<<< HEAD
-
-
-static void PySensors_update(PySensors *self)
-{
-    int i;
-    Sensors *sensors = self->_sensors;
-    std::vector<float> values = sensors->getBodyAngles();
-    for (i = 0; i < (int)values.size(); i++) {
-        if (i < PyList_Size(self->angles))
-            PyList_SET_ITEM(self->angles, i, PyFloat_FromDouble(values[i]*TO_DEG));
-        else
-            PyList_Append(self->angles, PyFloat_FromDouble(values[i]*TO_DEG));
-    }
-
-    values = sensors->getBodyAngleErrors();
-    for (i = 0; i < (int)values.size(); i++) {
-        if (i < PyList_Size(self->errors))
-            PyList_SET_ITEM(self->errors, i, PyFloat_FromDouble(values[i]*TO_DEG));
-        else
-            PyList_Append(self->errors, PyFloat_FromDouble(values[i]*TO_DEG));
-    }
-
-    // HACK! FSRs are no longer stored in vectors. There are structs that hold
-    // the values. In order to not break functionality, I decided to convert them
-    // to the vector format for the python hookup.
-    values.clear();
-    const FSR leftFootFSR(sensors->getLeftFootFSR());
-    const FSR rightFootFSR(sensors->getRightFootFSR());
-    values += leftFootFSR.frontLeft, leftFootFSR.frontRight,
-        leftFootFSR.rearLeft, leftFootFSR.rearRight,
-        rightFootFSR.frontLeft, rightFootFSR.frontRight,
-        rightFootFSR.rearLeft, rightFootFSR.rearRight;
-
-    for (i = 0; i < (int)values.size(); i++) {
-        if (i < PyList_Size(self->fsr))
-            PyList_SET_ITEM(self->fsr, i, PyFloat_FromDouble(values[i]));
-        else
-            PyList_Append(self->fsr, PyFloat_FromDouble(values[i]));
-    }
-
-    // Gyros should eventually by converted to DEG
-    values.clear();
-    const Inertial inertial(sensors->getInertial());
-    values += inertial.accX, inertial.accY, inertial.accZ,
-        inertial.gyrX, inertial.gyrY,
-        (inertial.angleX*180.0f/M_PI_FLOAT),
-		(inertial.angleY*180.0f/M_PI_FLOAT);
-
-
-    for (i = 0; i < (int)values.size(); i++) {
-        if (i < PyList_Size(self->inertial))
-            PyList_SET_ITEM(self->inertial, i, PyFloat_FromDouble(values[i]));
-        else
-            PyList_Append(self->inertial, PyFloat_FromDouble(values[i]));
-    }
-
-    const float dist = sensors->getUltraSound();
-
-    Py_XDECREF(self->sonarLeft);
-    self->sonarLeft = PyFloat_FromDouble(dist);
-    Py_XDECREF(self->sonarRight);
-    self->sonarRight = PyFloat_FromDouble(dist);
-}
-
-static PyObject* PySensors_update (PyObject *self, PyObject *)
-{
-    PySensors_update((PySensors *)self);
-
-    Py_INCREF(Py_None);
-    return Py_None;
-}
-
-static PyObject* PySensors_setImage (PyObject *self, PyObject *args)
-{
-    PyObject *result = NULL;
-    const char *s;
-    int len;
-
-    if (PyArg_ParseTuple(args, "s#:setImage", &s, &len)) {
-        if (len != IMAGE_BYTE_SIZE) {
-            PyErr_Format(PyExc_ValueError, "setImage() expected a string of length "
-                         "exactly %i, got %i", IMAGE_BYTE_SIZE, len);
-        }else {
-            memcpy(&global_image[0], s, IMAGE_BYTE_SIZE);
-            ((PySensors *)self)->_sensors->setImage(&global_image[0]);
-
-            Py_INCREF(Py_None);
-            result = Py_None;
-        }
-    }
-
-    return result;
-}
-
-static PyObject* PySensors_saveFrame(PyObject *self, PyObject *)
-{
-    ((PySensors *)self)->_sensors->saveFrame();
-    return Py_None;
-}
-
-static PyObject* PySensors_resetSaveFrame(PyObject *self, PyObject *)
-{
-    ((PySensors *)self)->_sensors->resetSaveFrame();
-    return Py_None;
-}
-
-
-static PyMethodDef PySensors_methods[] = {
-
-    {"update", (PyCFunction)PySensors_update, METH_NOARGS,
-     "Update all the built Python objects to reflect the current state of the "
-     "backend C++ objects.  Recurses down the variable references to update "
-     "any attributes that are also wrapped C++ vision objects."},
-
-    {"setImage", (PyCFunction)PySensors_setImage, METH_VARARGS,
-     "Set the image data for the robot.  Copies raw bytes data from the Python "
-     "string into the static global_image array, then sets the image pointer "
-     "in the Sensors object."},
-
-    {"saveFrame", (PyCFunction)PySensors_saveFrame, METH_NOARGS,
-     "Save an image frame with associated sensor data."},
-
-    {"resetSaveFrame", (PyCFunction)PySensors_resetSaveFrame, METH_NOARGS,
-     "Reset the counter for saving frames."},
-
-    { NULL } /* Sentinel */
-};
-
-static PyMemberDef PySensors_members[] = {
-
-    {"angles", T_OBJECT_EX, offsetof(PySensors, angles), READONLY,
-     "Body angles values."},
-    {"errors", T_OBJECT_EX, offsetof(PySensors, errors), READONLY,
-     "Body angles error values."},
-    {"fsr", T_OBJECT_EX, offsetof(PySensors, fsr), READONLY,
-     "Force sensitive resitor values."},
-    {"inertial", T_OBJECT_EX, offsetof(PySensors, inertial), READONLY,
-     "Inertial sensor values."},
-    {"sonarLeft", T_OBJECT_EX, offsetof(PySensors, sonarLeft), READONLY,
-     "Left sonar distance sensor value."},
-    {"sonarRight", T_OBJECT_EX, offsetof(PySensors, sonarRight), READONLY,
-     "Right sonar distance sensor value."},
-
-    { NULL } /* Sentinel */
-};
-
-// forward declarations
-static PyObject* PySensors_new (PyTypeObject* type, PyObject* args,
-                                PyObject* kwds);
-static int PySensors_init (PySensors* self, PyObject* args, PyObject* kwds);
-static void PySensors_dealloc (PyObject* self);
-
-static PyTypeObject PySensorsType = {
-    PyObject_HEAD_INIT(NULL)
-    0,                         /*ob_size*/
-    "_sensors.Sensors",        /*tp_name*/
-    sizeof(PySensors),         /*tp_basicsize*/
-    0,                         /*tp_itemsize*/
-    (destructor)PySensors_dealloc, /*tp_dealloc*/
-    0,                         /*tp_print*/
-    0,                         /*tp_getattr*/
-    0,                         /*tp_setattr*/
-    0,                         /*tp_compare*/
-    0,                         /*tp_repr*/
-    0,                         /*tp_as_number*/
-    0,                         /*tp_as_sequence*/
-    0,                         /*tp_as_mapping*/
-    0,                         /*tp_hash */
-    0,                         /*tp_call*/
-    0,                         /*tp_str*/
-    0,                         /*tp_getattro*/
-    0,                         /*tp_setattro*/
-    0,                         /*tp_as_buffer*/
-    Py_TPFLAGS_DEFAULT | Py_TPFLAGS_BASETYPE, /*tp_flags*/
-    "Sensors object",          /* tp_doc */
-    0,                         /* tp_traverse */
-    0,                         /* tp_clear */
-    0,                         /* tp_richcompare */
-    0,                         /* tp_weaklistoffset */
-    0,                         /* tp_iter */
-    0,                         /* tp_iternext */
-    PySensors_methods,         /* tp_methods */
-    PySensors_members,         /* tp_members */
-    0,                         /* tp_getset */
-    0,                         /* tp_base */
-    0,                         /* tp_dict */
-    0,                         /* tp_descr_get */
-    0,                         /* tp_descr_set */
-    0,                         /* tp_dictoffset */
-    (initproc)PySensors_init,  /* tp_init */
-    0,                         /* tp_alloc */
-    (newfunc)PySensors_new     /* tp_new */
-};
-
-static PyObject* PySensors_new (Sensors *sensors)
-{
-    PySensors *self;
-
-    self = (PySensors *)PySensorsType.tp_alloc(&PySensorsType, 0);
-    if (self != NULL) {
-        self->_sensors = sensors;
-
-        self->angles = PyList_New(NUM_ACTUATORS);
-        self->errors = PyList_New(NUM_ACTUATORS);
-        self->fsr = PyList_New(AL_NUMBER_OF_FSR);
-        self->inertial = PyList_New(NUM_INERTIAL_SENSORS);
-
-        if (self->angles == NULL || self->errors == NULL
-            || self->fsr == NULL || self->inertial == NULL) {
-            PySensors_dealloc(reinterpret_cast<PyObject*>(self));
-            self = NULL;
-        }else
-             PySensors_update(self);
-    }
-
-    return (PyObject *)self;
-}
-
-static PyObject* PySensors_new (PyTypeObject* type, PyObject* args,
-                                PyObject* kwds)
-{
-    return type->tp_alloc(type, 0);
-}
-
-static int PySensors_init (PySensors *self, PyObject *args, PyObject *kwds)
-{
-    static char* keywords[] = {"other"};
-    PyObject *other;
-
-    if (!PyArg_ParseTupleAndKeywords(args, kwds, "O!", keywords,
-                                     &PySensorsType, &other))
-        return -1;
-
-    self->_sensors = reinterpret_cast<PySensors*>(other)->_sensors;
-
-    self->angles = PyList_New(NUM_ACTUATORS);
-    self->errors = PyList_New(NUM_ACTUATORS);
-    self->fsr = PyList_New(AL_NUMBER_OF_FSR);
-    self->inertial = PyList_New(NUM_INERTIAL_SENSORS);
-
-    if (self->angles == NULL || self->errors == NULL
-        || self->fsr == NULL || self->inertial == NULL) {
-        return -1;
-    }else
-         PySensors_update(self);
-
-    return 0;
-}
-
-static void PySensors_dealloc (PyObject* self)
-{
-    self->ob_type->tp_free(self);
-}
-
-
-//
-// Python sensors module definitions
-//
-
-static PyMethodDef module_methods[] = { {NULL} };
-
-PyMODINIT_FUNC init_sensors (void)
-{
-    if (!Py_IsInitialized())
-        Py_Initialize();
-
-    if (PyType_Ready(&PySensorsType) == -1) {
-        fprintf(stderr, "Error creating Sensors Python class type\n");
-        if (PyErr_Occurred())
-            PyErr_Print();
-        else
-            fprintf(stderr, "But no error available!\n");
-        return;
-    }
-
-    _sensors_module = Py_InitModule3("_sensors", module_methods,
-                                     "Container module for Sensors proxy class to C++");
-
-    if (_sensors_module == NULL) {
-        fprintf(stderr, "Error initializing Sensors Python module\n");
-        return;
-    }
-
-    Py_INCREF(&PySensorsType);
-    PyModule_AddObject(_sensors_module, "Sensors",
-                       reinterpret_cast<PyObject*>(&PySensorsType));
-
-#ifdef USE_PYSENSORS_FAKE_BACKEND
-    PyObject *psensors = PySensors_new(new Sensors());
-    PyModule_AddObject(_sensors_module, "inst", psensors);
-#endif
-}
-
-int c_init_sensors (void)
-{
-    if (!Py_IsInitialized())
-        Py_Initialize();
-
-    if (PyType_Ready(&PySensorsType) == -1) {
-        fprintf(stderr, "Error creating Sensors Python class type\n");
-        if (PyErr_Occurred())
-            PyErr_Print();
-        else
-            fprintf(stderr, "But no error available!\n");
-        return -1;
-    }
-
-    _sensors_module = Py_InitModule3("_sensors", module_methods,
-                                     "Container module for Sensors proxy class to C++");
-
-    if (_sensors_module == NULL) {
-        fprintf(stderr, "Error initializing Sensors Python module\n");
-        return -1;
-    }
-
-    Py_INCREF(&PySensorsType);
-    PyModule_AddObject(_sensors_module, "Sensors",
-                       reinterpret_cast<PyObject*>(&PySensorsType));
-
-#ifdef USE_PYSENSORS_FAKE_BACKEND
-    PyObject *psensors = PySensors_new(new Sensors());
-    PyModule_AddObject(_sensors_module, "inst", psensors);
-#endif
-    return 0;
-}
-
-
-=======
->>>>>>> 9807d6a3
 //
 // C++ Sensors class methods
 //
@@ -431,6 +105,20 @@
     return vec;
 }
 
+const vector<float> Sensors::getBodyAngles_degs () const
+{
+    pthread_mutex_lock (&angles_mutex);
+
+    vector<float> vec(bodyAngles);
+
+    pthread_mutex_unlock (&angles_mutex);
+
+    // Convert the angles from radians to degrees
+    std::for_each(vec.begin(), vec.end(), _1 = _1 * TO_DEG);
+
+    return vec;
+}
+
 const vector<float> Sensors::getVisionBodyAngles() const
 {
     pthread_mutex_lock (&vision_angles_mutex);
@@ -552,6 +240,20 @@
     return inert;
 }
 
+const Inertial Sensors::getInertial_degs () const
+{
+    pthread_mutex_lock (&inertial_mutex);
+
+    Inertial inert(inertial);
+
+    pthread_mutex_unlock (&inertial_mutex);
+
+    inert.angleX *= TO_DEG;
+    inert.angleY *= TO_DEG;
+
+    return inert;
+}
+
 const Inertial Sensors::getUnfilteredInertial () const
 {
     pthread_mutex_lock (&unfiltered_inertial_mutex);
@@ -572,6 +274,17 @@
     pthread_mutex_unlock (&ultra_sound_mutex);
 
     return dist;
+}
+
+const float Sensors::getUltraSound_cm () const
+{
+    pthread_mutex_lock (&ultra_sound_mutex);
+
+    float dist = ultraSoundDistance;
+
+    pthread_mutex_unlock (&ultra_sound_mutex);
+
+    return dist * M_TO_CM;
 }
 
 const UltraSoundMode Sensors::getUltraSoundMode () const
