##############################
#
# WELCOME NBITER
#
#   That's enough caps.  Build configurations for Man.  Manually-set compile
#   options and flags, along with the build option definitions (use the
#   ccmake GUI to flip those on/off).
#
#   Enjoy your configuring.
#
###


# .:: General configurations for the Northern Bites Man cmake package :::::

IF( NOT DEFINED ROBOT_TYPE )
  SET( ROBOT_TYPE NAO_RL )
ENDIF( NOT DEFINED ROBOT_TYPE )

ADD_DEFINITIONS( -DNO_ZLIB )
#ADD_DEFINITIONS( -DUNROLLED_LOOPS_THRESHOLD )
#ADD_DEFINITIONS( -DUSE_TIME_PROFILING )
ADD_DEFINITIONS( -Wno-write-strings )


########SETTING UP THE COMPILER FLAGS ##########
# Notes: -JS, GS Feb. 2009
# Note: gcc 4.2 doesnt have a geode processor type.
#       k6-2 has a similar instruction set, so we use it instead
#       this is important for allowing linkage and running of -O1,2,3 bins/libs
#
# Note: The default flags never get set by cmake.
# Note: We override the default CMAKE release and debug flags with our own
# Note: We set the C flags to be the same as the CXX flags

# Default (no release specific) build flags
SET( CMAKE_CXX_FLAGS
  "${CMAKE_CXX_FLAGS} -O2 -m32 -Wall -Wconversion -Wno-unused -Wno-strict-aliasing" )
# Release build flags
SET( CMAKE_CXX_FLAGS_RELEASE
<<<<<<< HEAD
  "-O3 -DNDEBUG -Wall -m32 -Wconversion -Wno-unused -Wno-strict-aliasing -march=k6-2 -mtune=k6-2" )
=======
  "-O3 -DNDEBUG -Wall -Wconversion -Wno-unused -Wno-strict-aliasing")
>>>>>>> 3d6bdeb3
SET( CMAKE_C_FLAGS_RELEASE
  "${CMAKE_CXX_FLAGS_RELEASE}" )
# Debug build flags
SET( CMAKE_CXX_FLAGS_DEBUG
<<<<<<< HEAD
  " -g3 -m32 -Wall -Wconversion -Wno-unused -Wno-strict-aliasing -march=k6-2 -mtune=k6-2" )
=======
  " -g3 -Wall -Wconversion -Wno-unused -Wno-strict-aliasing" )
>>>>>>> 3d6bdeb3



############################ Configure Options
# Definitions for the CMake configurable build options.  Defined here, they
# are set at build/configure time.  Corresponding C/C++ MACRO definitions
# should reside in the [module]config.in files.  The [module]config.h headers
# will be auto-generated my cmake and dependant file recompiled after a
# build change.  Some re-configurat bugs may still need to be worked out.
#
# IF all else fails, just `make clean` and `make cross` or straight, configure
# again, and you should be set.
#

# See documentation strings for descriptions
OPTION(
    MAN_IS_REMOTE_
    "Compile as a remote binary, versus a dynamic library (ON/OFF)"
    OFF
    )
# DO NOT add any cache settings or documentation to this variable
#  It is included directly in source files and such things will come
#  along with it
SET(
    MAN_IS_REMOTE ${MAN_IS_REMOTE_}
    )
OPTION(
  DEBUG_MAN_INITIALIZATION
  "Turn on/off debug printing while initializing the Man class"
  ON
  )
OPTION(
  DEBUG_MAN_THREADING
  "Turn on/off debug printing while starting threads in the Man class"
  ON
  )
OPTION(
  DEBUG_IMAGE_REQUESTS
  "Turn on/off debug printing on requesting images"
  OFF
  )

OPTION(
  USE_VISION
  "Turn on/off all vision processing"
  ON
  )
OPTION(
  USE_NOGGIN
  "Turn on/off python behaviors"
  ON
  )
OPTION(
  USE_MOTION
  "Turn on/off all motion actions"
  ON
  )
OPTION(
  USE_DCM
  "Send commands directly to the DCM. Turn this off in REMOTE mode"
  ON
  )
OPTION(
  USE_SENSORS_IMAGE_LOCKING
  "Customize image locking configuration.  Man uses locking."
  ON
  )
OPTION(
  REDIRECT_C_STDERR
  "Redirect the standard error to standard out in C++"
  ON
  )
OPTION( USING_LAB_FIELD
  "Set field constants to use the lab field constants"
  ON
  )

<|MERGE_RESOLUTION|>--- conflicted
+++ resolved
@@ -38,21 +38,12 @@
   "${CMAKE_CXX_FLAGS} -O2 -m32 -Wall -Wconversion -Wno-unused -Wno-strict-aliasing" )
 # Release build flags
 SET( CMAKE_CXX_FLAGS_RELEASE
-<<<<<<< HEAD
-  "-O3 -DNDEBUG -Wall -m32 -Wconversion -Wno-unused -Wno-strict-aliasing -march=k6-2 -mtune=k6-2" )
-=======
   "-O3 -DNDEBUG -Wall -Wconversion -Wno-unused -Wno-strict-aliasing")
->>>>>>> 3d6bdeb3
 SET( CMAKE_C_FLAGS_RELEASE
   "${CMAKE_CXX_FLAGS_RELEASE}" )
 # Debug build flags
 SET( CMAKE_CXX_FLAGS_DEBUG
-<<<<<<< HEAD
-  " -g3 -m32 -Wall -Wconversion -Wno-unused -Wno-strict-aliasing -march=k6-2 -mtune=k6-2" )
-=======
   " -g3 -Wall -Wconversion -Wno-unused -Wno-strict-aliasing" )
->>>>>>> 3d6bdeb3
-
 
 
 ############################ Configure Options
@@ -67,6 +58,18 @@
 #
 
 # See documentation strings for descriptions
+IF( WEBOTS_BACKEND )
+  OPTION( USING_LAB_FIELD
+    "Set field constants to use the lab field constants"
+    OFF
+    )
+ELSE( WEBOTS_BACKEND )
+  OPTION( USING_LAB_FIELD
+    "Set field constants to use the lab field constants"
+    ON
+    )
+ENDIF( WEBOTS_BACKEND )
+
 OPTION(
     MAN_IS_REMOTE_
     "Compile as a remote binary, versus a dynamic library (ON/OFF)"
@@ -124,8 +127,3 @@
   "Redirect the standard error to standard out in C++"
   ON
   )
-OPTION( USING_LAB_FIELD
-  "Set field constants to use the lab field constants"
-  ON
-  )
-
