--- conflicted
+++ resolved
@@ -121,7 +121,6 @@
     WalkCommand *command;
 };
 
-<<<<<<< HEAD
 class PyStepCommand {
 public:
     PyStepCommand(float x_cms, float m_cms, float theta_degs, int numStep) {
@@ -140,29 +139,6 @@
     boost::shared_ptr<StepCommand> command;
 };
 
-class PyStiffnessCommand {
-public:
-    PyStiffnessCommand(){
-        command =  boost::shared_ptr<StiffnessCommand>(new StiffnessCommand());
-    }
-    PyStiffnessCommand(const float bodyStiffness){
-        command =  boost::shared_ptr<StiffnessCommand>
-            (new StiffnessCommand(bodyStiffness));
-    }
-    PyStiffnessCommand(const int chainID, const float chainStiffness){
-        command = boost::shared_ptr<StiffnessCommand>
-            (new StiffnessCommand((ChainID)chainID,chainStiffness));
-    }
-    void setChainStiffness(const int chainID, const float chainStiffness){
-        command->setChainStiffness((ChainID) chainID, chainStiffness );
-    }
-    boost::shared_ptr<StiffnessCommand>  getCommand() const {return command;}
-private:
-    boost::shared_ptr<StiffnessCommand> command;
-};
-
-=======
->>>>>>> 6112bb23
 class PyBodyJointCommand {
 public:
     PyBodyJointCommand(float time,
