--- conflicted
+++ resolved
@@ -303,22 +303,14 @@
 ##### END MEDIUM GAIT ####
 
 
-<<<<<<< HEAD
 
 ########## FAST GAIT #################
 FAST_STANCE = (31.00, # CoM height
               1.45,  # Forward displacement of CoM
-=======
-########## MEDIUM GAIT #################
-COM_STANCE = (31.00, # CoM height
-              0.0,  # Forward displacement of CoM
->>>>>>> 5cd105bb
               10.0,  # Horizontal distance between feet
               3.0,   # Body angle around y axis
               0.0,   # Angle between feet
               0.1)   # Time to transition to/from this stance
-
-<<<<<<< HEAD
 FAST_STEP = (0.5, # step duration
             0.2,  # fraction in double support
             1.5,  # stepHeight
@@ -344,7 +336,39 @@
                0.06,  # angle X scale (gamma)
                0.08,  # angle Y scale (gamma)
                250.0,  # X spring constant k (kg/s^2)
-=======
+               100.0,  # Y spring constant k (kg/s^2)
+               7.0,   # max angle X (compensation)
+               7.0,   # max angle Y
+               45.0)   # max angle vel (change in compensation)
+
+FAST_HACK = (6.5,6.5)
+FAST_STIFFNESS = (0.85, #hipStiffness
+                  0.3,  #kneeStiffness
+                  0.4,  #anklePitchStiffness
+                  0.3,  #ankleRollStiffness
+                  0.1,  #armStiffness
+                  0.5)  #arm pitch
+FAST_ODO= ODO_CONFIG
+FAST_ARM= (10,)
+
+FAST_GAIT = motion.GaitCommand(FAST_STANCE,
+                                 FAST_STEP,
+                                 FAST_ZMP,
+                                 FAST_HACK,
+                                 FAST_SENSOR,
+                                 FAST_STIFFNESS,
+                                 FAST_ODO,
+                                 FAST_ARM)
+##### END FAST GAIT ####
+
+########## COM GAIT #################
+COM_STANCE = (31.00, # CoM height
+              0.0,  # Forward displacement of CoM
+              10.0,  # Horizontal distance between feet
+              3.0,   # Body angle around y axis
+              0.0,   # Angle between feet
+              0.1)   # Time to transition to/from this stance
+
 
 COM_STEP = (0.5, # step duration
             0.2,  # fraction in double support
@@ -357,7 +381,6 @@
             5.0,  # max x accel
             5.0,  # max y accel
             20.0, # max theta speed()
-            20.0,  # max theta speed()
             WALKING)#walk gait = true
 
 
@@ -373,70 +396,42 @@
                0.00,  # angle X scale (gamma)
                0.00,  # angle Y scale (gamma)
                100.0,  # X spring constant k (kg/s^2)
->>>>>>> 5cd105bb
                100.0,  # Y spring constant k (kg/s^2)
                7.0,   # max angle X (compensation)
                7.0,   # max angle Y
                45.0)   # max angle vel (change in compensation)
 
-<<<<<<< HEAD
-FAST_HACK = (6.5,6.5)
-FAST_STIFFNESS = (0.85, #hipStiffness
-                  0.3,  #kneeStiffness
-                  0.4,  #anklePitchStiffness
-                  0.3,  #ankleRollStiffness
-                  0.1,  #armStiffness
-                  0.5)  #arm pitch
-FAST_ODO= ODO_CONFIG
-FAST_ARM= (10,)
-
-FAST_GAIT = motion.GaitCommand(FAST_STANCE,
-                                 FAST_STEP,
-                                 FAST_ZMP,
-                                 FAST_HACK,
-                                 FAST_SENSOR,
-                                 FAST_STIFFNESS,
-                                 FAST_ODO,
-                                 FAST_ARM)
-##### END FAST GAIT ####
-=======
 COM_HACK = (5.5,5.5,)#JOINT_HACK_CONFIG
 COM_STIFFNESS = (0.85, #hipStiffness
                  0.6,  #kneeStiffness
                  0.6,  #anklePitchStiffness
                  0.6,  #ankleRollStiffness
-                 0.1)  #armStiffness
+                 0.1,  #armStiffness
+                 0.5)  #arm pitch
 COM_ODO=ODO_CONFIG
 COM_ARM=ARM_CONFIG
 
-COM_GAIT = motion.GaitCommand(COM_STANCE,
-                              COM_STEP,
-                              COM_ZMP,
-                              COM_HACK,
-                              COM_SENSOR,
-                              COM_STIFFNESS,
-                              COM_ODO,
-                              COM_ARM)
-##### END MEDIUM GAIT ####
->>>>>>> 5cd105bb
+# COM_GAIT = motion.GaitCommand(COM_STANCE,
+#                               COM_STEP,
+#                               COM_ZMP,
+#                               COM_HACK,
+#                               COM_SENSOR,
+#                               COM_STIFFNESS,
+#                               COM_ODO,
+#                               COM_ARM)
+##### END COM GAIT ####
 
 
 
 ############# DEFAULT GAIT ASSIGNMENTS ##################
 
-<<<<<<< HEAD
-CUR_GAIT = FAST_GAIT
-MARVIN_CUR_GAIT = FAST_GAIT
-
-CUR_SLOW_GAIT = FAST_GAIT
-MARVIN_CUR_SLOW_GAIT = FAST_GAIT
-=======
-CUR_GAIT = COM_GAIT
-MARVIN_CUR_GAIT = COM_GAIT
+
+CUR_GAIT = MEDIUM_GAIT
+MARVIN_CUR_GAIT = MARVIN_MEDIUM_GAIT
 
 CUR_SLOW_GAIT = NEW_GAIT
-MARVIN_CUR_SLOW_GAIT = COM_GAIT
->>>>>>> 5cd105bb
+MARVIN_CUR_SLOW_GAIT = MARVIN_NEW_GAIT
+
 
 TRILLIAN_GAIT = CUR_GAIT
 ZAPHOD_GAIT   = CUR_GAIT
