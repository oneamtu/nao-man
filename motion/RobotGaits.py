--- conflicted
+++ resolved
@@ -393,17 +393,10 @@
 SLARTI_GAIT   = CUR_GAIT
 MARVIN_GAIT   = CUR_GAIT
 
-<<<<<<< HEAD
-TRILLIAN_TURN_GAIT = CUR_GAIT
-ZAPHOD_TURN_GAIT   = CUR_GAIT
-SLARTI_TURN_GAIT   = CUR_GAIT
-MARVIN_TURN_GAIT   = CUR_GAIT
-=======
 TRILLIAN_DRIBBLE_GAIT = CUR_DRIBBLE_GAIT
 ZAPHOD_DRIBBLE_GAIT   = CUR_DRIBBLE_GAIT
 SLARTI_DRIBBLE_GAIT   = CUR_DRIBBLE_GAIT
 MARVIN_DRIBBLE_GAIT   = CUR_DRIBBLE_GAIT
->>>>>>> ab50af8e
 
 TRILLIAN_SLOW_GAIT = CUR_SLOW_GAIT
 ZAPHOD_SLOW_GAIT   = CUR_SLOW_GAIT
