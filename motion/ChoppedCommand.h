

#ifndef __ChoppedCommand_h
#define __ChoppedCommand_h

#include <vector>
#include "Kinematics.h"
#include "MotionConstants.h"

// At the moment, this only works for Linear Interpolation.
// Will later extended to apply to Smooth Interpolation
class ChoppedCommand
{
public:
<<<<<<< HEAD
	ChoppedCommand (std::vector<float> *first,
					std::vector<float> *diffs,
=======

	// Empty constructor. Will initialize a finished
	// body joint command with no values. Don't use!
	// ***SHOULD NOT BE USED***
	ChoppedCommand() : finished(true) { }
	
	ChoppedCommand (vector<float> *first,
					vector<float> *diffs,
>>>>>>> ad70a666
					int chops,int motionType);
	std::vector<float> getNextJoints(int id);
	bool isDone();

private:
	// Current Joint Chains
	std::vector<float> currentHead;
	std::vector<float> currentLArm;
	std::vector<float> currentLLeg;
	std::vector<float> currentRLeg;
	std::vector<float> currentRArm;
	// Diff chains
	std::vector<float> diffHead;
	std::vector<float> diffLArm;
	std::vector<float> diffLLeg;
	std::vector<float> diffRLeg;
	std::vector<float> diffRArm;

	int numChops;
	std::vector<int> numChopped;
	int motionType;
	bool finished;

<<<<<<< HEAD
	std::vector<float>* getCurrentChain(int id);
	std::vector<float>* getDiffChain(int id);
=======
	vector<float>* getCurrentChain(int id);
	vector<float>* getDiffChain(int id);
	void incrCurrChain(int id);
	void checkDone();
>>>>>>> ad70a666
};

#endif<|MERGE_RESOLUTION|>--- conflicted
+++ resolved
@@ -12,19 +12,15 @@
 class ChoppedCommand
 {
 public:
-<<<<<<< HEAD
-	ChoppedCommand (std::vector<float> *first,
-					std::vector<float> *diffs,
-=======
 
 	// Empty constructor. Will initialize a finished
 	// body joint command with no values. Don't use!
 	// ***SHOULD NOT BE USED***
 	ChoppedCommand() : finished(true) { }
-	
-	ChoppedCommand (vector<float> *first,
-					vector<float> *diffs,
->>>>>>> ad70a666
+
+	ChoppedCommand (std::vector<float> *first,
+					std::vector<float> *diffs,
+
 					int chops,int motionType);
 	std::vector<float> getNextJoints(int id);
 	bool isDone();
@@ -48,15 +44,11 @@
 	int motionType;
 	bool finished;
 
-<<<<<<< HEAD
 	std::vector<float>* getCurrentChain(int id);
 	std::vector<float>* getDiffChain(int id);
-=======
-	vector<float>* getCurrentChain(int id);
-	vector<float>* getDiffChain(int id);
 	void incrCurrChain(int id);
 	void checkDone();
->>>>>>> ad70a666
+
 };
 
 #endif