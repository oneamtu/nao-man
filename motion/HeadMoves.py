--- conflicted
+++ resolved
@@ -65,25 +65,14 @@
     (( 65.0, -30.0),1.3, 1, stiff.LOW_HEAD_STIFFNESSES),)
 
 MID_UP_SCAN_BALL = (
-<<<<<<< HEAD
     ((65.0, -5.0) ,0.6, 1, stiff.LOW_HEAD_STIFFNESSES),
     (( -65.0, -5.0),1.3,  1, stiff.LOW_HEAD_STIFFNESSES),
     (( -65.0, -30.0),0.3,  1, stiff.LOW_HEAD_STIFFNESSES),
     (( 65.0, -30.0),1.3, 1, stiff.LOW_HEAD_STIFFNESSES),
     ((65.,-5.),0.3,  1, stiff.LOW_HEAD_STIFFNESSES),
     ((-65.,-5.),1.4, 1, stiff.LOW_HEAD_STIFFNESSES),
-    ((-65.,-30.),0.3,1, stiff.LOW_HEAD_STIFFNESSES),
-    ((65.,-30.),1.4, 1, stiff.LOW_HEAD_STIFFNESSES),)
-=======
-    ((65.0, -5.0) ,0.6, 1),
-    (( -65.0, -5.0),1.3,  1),
-    (( -65.0, -30.0),0.3,  1),
-    (( 65.0, -30.0),1.3, 1),
-    ((65.,-5.),0.3,  1),
-    ((-65.,-5.),1.4, 1),
-    ((-65.,20.),0.3,1),
-    ((65.,20.),1.4, 1),)
->>>>>>> 4de7b53f
+    ((-65.,20.),0.3,1, stiff.LOW_HEAD_STIFFNESSES),
+    ((65.,20.),1.4, 1, stiff.LOW_HEAD_STIFFNESSES),)
 
 LOW_SCAN_CLOSE_BOUND = 0
 LOW_SCAN_FAR_BOUND = 40
