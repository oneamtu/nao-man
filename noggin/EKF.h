--- conflicted
+++ resolved
@@ -12,11 +12,6 @@
 #include <boost/numeric/ublas/vector.hpp>
 
 // Local headers
-<<<<<<< HEAD
-//#include "MCL.h"
-=======
-#include "NogginStructs.h"
->>>>>>> 1e8e6698
 #include "VisualBall.h"
 
 // Default parameters
