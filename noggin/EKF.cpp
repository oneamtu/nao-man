#include "EKF.h"
#include "NBMatrixMath.h"
#include "NBMath.h"

using namespace boost::numeric;
using namespace NBMath;

/**
 * Simplest constructor for the EKF class
 *
 * @param dimension The number of dimensions (states) for the EKF to track.
 * @param _beta The assumed absolute increase in uncertainty per frame
 * @param _gamma The uncertainty scaling factor per frame
 */
template <class Measurement, class UpdateModel, unsigned int dimension,
          unsigned int mSize>
EKF<Measurement, UpdateModel, dimension, mSize>
::EKF(float _beta, float _gamma)
    : xhat_k(dimension), xhat_k_bar(dimension),
      Q_k(dimension,dimension), A_k(dimension,dimension),
      P_k(dimension,dimension), P_k_bar(dimension,dimension),
      dimensionIdentity(dimension), numStates(dimension),
      measurementSize(mSize), beta(_beta), gamma(_gamma)
{
    // Initialize all matrix values to 0
    for(unsigned i = 0; i < dimension; ++i) {
        for(unsigned j = 0; j < dimension; ++j) {
            Q_k(i,j) = 0.0f;
            A_k(i,j) = 0.0f;
            P_k(i,j) = 0.0f;
            P_k_bar(i,j) = 0.0f;
        }
        xhat_k(i) = 0.0f;
        xhat_k_bar(i) = 0.0f;
    }
}

/**
 * Function to calculate the required steps of the EKF time update.
 * Implementing classes must implement associateTimeUpdate to return the change
 * in estimate based on the inputed UpdateModel u_k.
 *
 * @param u_k - the UpdateModel showing the estimate change since the last time
 * update.
 */
template <class Measurement, class UpdateModel,unsigned int dimension,
          unsigned int mSize>
void EKF<Measurement, UpdateModel, dimension,mSize>::timeUpdate(UpdateModel u_k)
{
    // Have the time update prediction incorporated
    // i.e. odometery, natural roll, etc.
    StateVector deltas = associateTimeUpdate(u_k);
    xhat_k_bar = xhat_k + deltas;

    // Calculate the uncertainty growth for the current update
    for(unsigned int i = 0; i < numStates; ++i) {
        Q_k(i,i) = beta + gamma * deltas(i) * deltas(i);
    }

    // Update error covariance matrix
    StateMatrix newP = prod(P_k, trans(A_k));
    P_k_bar = prod(A_k, newP) + Q_k;
}

/**
 * Function to perform the correction step of the EKF. Implementing classes must
 * implement the incorporateMeasurement, to set H_k, R_k, and return v_k
 *
 * @param z_k - All measurements to be incoporated at the current update.
 */
template <class Measurement, class UpdateModel, unsigned int dimension,
          unsigned int mSize>
void EKF<Measurement, UpdateModel, dimension, mSize>
  ::correctionStep(std::vector<Measurement> z_k)
{
    // Necessary computational matrices
    // Kalman gain matrix
    StateMeasurementMatrix K_k = ublas::scalar_matrix<float>(numStates,
                                                             measurementSize,
                                                             0.0f);
    // Observation jacobian
    StateMeasurementMatrix H_k = ublas::scalar_matrix<float>(measurementSize,
                                                             numStates, 0.0f);
    // Assumed error in measurment sensors
    MeasurementMatrix R_k = ublas::scalar_matrix<float>(measurementSize,
                                                        measurementSize,
                                                        0.0f);
    // Measurement invariance
    MeasurementVector v_k(measurementSize);

    // Incorporate all correction observations
    for(unsigned int i = 0; i < z_k.size(); ++i) {
        incorporateMeasurement(z_k[i], H_k, R_k, v_k);

        // Calculate the Kalman gain matrix
        StateMeasurementMatrix pTimesHTrans = prod(P_k_bar, trans(H_k));

        if(measurementSize == 2){
            K_k = prod(pTimesHTrans, invert2by2(prod(H_k, pTimesHTrans) + R_k));
        }else{
            MeasurementMatrix temp = prod(H_k, pTimesHTrans) + R_k;
            MeasurementMatrix inv = solve(temp,
                                          ublas::identity_matrix<float>(
                                              measurementSize));
            K_k = prod(pTimesHTrans, inv);
        }

        // Use the Kalman gain matrix to determine the next estimate
        xhat_k_bar = xhat_k_bar + prod(K_k, v_k);

        // Update associate uncertainty
        P_k_bar = prod(dimensionIdentity - prod(K_k,H_k), P_k_bar);
    }
    xhat_k = xhat_k_bar;
    P_k = P_k_bar;
}

/**
 * Function to update necessary information when there is noCorrectionStep.
 * Should be called at every timeUpdate which has no correctionStep.
 */
template <class Measurement, class UpdateModel, unsigned int dimension,
          unsigned int mSize>
void EKF<Measurement, UpdateModel, dimension, mSize>::noCorrectionStep()
{
    // Set current estimates to a priori estimates
    xhat_k = xhat_k_bar;
    P_k = P_k_bar;
}


// Local headers
#include "EKFStructs.h"
#include "VisualBall.h"
#include "Observation.h"

// BallEKF
template class EKF<RangeBearingMeasurement, MotionModel, BALL_EKF_DIMENSION,
                   BALL_MEASUREMENT_DIMENSION>;
// LocEKF
template class EKF<Observation, MotionModel, LOC_EKF_DIMENSION,
                   LOC_MEASUREMENT_DIMENSION>;
// AccEKF
// we do not need update model, so a hack is to just put in something small
// like an int.
<<<<<<< HEAD
template class EKF<AccelMeasurement, int, 3, 3>;
template class EKF<ZmpMeasurement, ZmpTimeUpdate, 2, 2>;
=======
template class EKF<AccelMeasurement, int, ACC_NUM_DIMENSIONS,
                   ACC_NUM_DIMENSIONS>;
>>>>>>> 48106d60
<|MERGE_RESOLUTION|>--- conflicted
+++ resolved
@@ -143,10 +143,7 @@
 // AccEKF
 // we do not need update model, so a hack is to just put in something small
 // like an int.
-<<<<<<< HEAD
-template class EKF<AccelMeasurement, int, 3, 3>;
-template class EKF<ZmpMeasurement, ZmpTimeUpdate, 2, 2>;
-=======
 template class EKF<AccelMeasurement, int, ACC_NUM_DIMENSIONS,
                    ACC_NUM_DIMENSIONS>;
->>>>>>> 48106d60
+template class EKF<ZmpMeasurement, ZmpTimeUpdate,
+                   ZMP_NUM_DIMENSIONS,ZMP_NUM_MEASUREMENTS>;