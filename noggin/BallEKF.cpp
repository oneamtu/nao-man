#include "BallEKF.h"
using namespace boost::numeric;
using namespace boost;

using namespace NBMath;

/**
 * Constructor for the BallEKF class
 *
 * @param _mcl The Monte Carlo localization sytem for the robot
 * @param _initX An initial value for the x estimate
 * @param _initY An initial value for the y estimate
 * @param _initXUncert An initial value for the x uncertainty
 * @param _initYUncert An initial value for the y uncertainty
 * @param _initVelX An initial value for the x velocity estimate
 * @param _initVelY An initial value for the y velocity estimate
 * @param _initVelXUncert An initial value for the x velocity uncertainty
 * @param _initVelYUncert An initial value for the y velocity uncertainty
 */
BallEKF::BallEKF(float initX, float initY,
                 float initVelX, float initVelY,
                 float initXUncert,float initYUncert,
                 float initVelXUncert, float initVelYUncert)
<<<<<<< HEAD
    : EKF<BallMeasurement, MotionModel>(BALL_EKF_DIMENSION,
                                        BALL_MEASUREMENT_DIMENSION,
                                        BETA_BALL,GAMMA_BALL),
      robotLoc(_mcl)
=======
    : EKF(BALL_EKF_DIMENSION, BETA_BALL, GAMMA_BALL), useCartesian(false)
>>>>>>> 1e8e6698
{
    // ones on the diagonal
    A_k(0,0) = 1.0;
    A_k(1,1) = 1.0;
    A_k(2,2) = 1.0;
    A_k(3,3) = 1.0;

    // Assummed change in position necessary for velocity to work correctly
    A_k(0,2) = 1.0 / ASSUMED_FPS;
    A_k(1,3) = 1.0 / ASSUMED_FPS;

    // Setup initial values
    setXEst(initX);
    setYEst(initY);
    setXVelocityEst(initVelX);
    setYVelocityEst(initVelY);
    setXUncert(initXUncert);
    setYUncert(initYUncert);
    setXVelocityUncert(initVelXUncert);
    setYVelocityUncert(initVelYUncert);
}

/**
 * Method to deal with updating the entire ball model
 *
 * @param ball the ball seen this frame.
 */
void BallEKF::updateModel(VisualBall * ball, bool _useCartesian)
{
    useCartesian = _useCartesian;
    // Update expected ball movement
    timeUpdate(MotionModel());
    limitAPrioriEst();
    limitAPrioriUncert();

    // We've seen a ball
    if (ball->getDistance() > 0.0) {
        sawBall(ball);

        // } else if (TEAMMATE BALL REPORT) { // A teammate has seen a ball
    } else { // No ball seen

        setXVelocityEst(getXVelocityEst() * (1.0f - BALL_DECAY_PERCENT));
        setYVelocityEst(getYVelocityEst() * (1.0f - BALL_DECAY_PERCENT));

        noCorrectionStep();
    }
    limitPosteriorEst();
    limitPosteriorUncert();
}

/**
 * Method to deal with sighting of a ball by the robot
 * @param ball a copy of the ball seen by the robot
 */
void BallEKF::sawBall(VisualBall * ball)
{
    BallMeasurement m;
    std::vector<BallMeasurement> z;

    m.distance = ball->getDistance();
    m.bearing = ball->getBearing();
    m.distanceSD = ball->getDistanceSD();
    m.bearingSD = ball->getBearingSD();

    z.push_back(m);
    correctionStep(z);
}


/**
 * Method incorporate the expected change in ball position from the last
 * frame.  Updates the values of the covariance matrix Q_k and the jacobian
 * A_k.
 *
 * @param u The motion model of the last frame.  Ignored for the ball.
 * @return The expected change in ball position (x,y, xVelocity, yVelocity)
 */
ublas::vector<float> BallEKF::associateTimeUpdate(MotionModel u)
{
    // Calculate the assumed change in ball position
    // Assume no decrease in ball velocity
    ublas::vector<float> deltaBall(BALL_EKF_DIMENSION);
    deltaBall(0) = getXVelocityEst() * (1.0f / ASSUMED_FPS);
    deltaBall(1) = getYVelocityEst() * (1.0f / ASSUMED_FPS);
    deltaBall(2) = sign(getXVelocityEst()) * (CARPET_FRICTION / ASSUMED_FPS);
    deltaBall(3) = sign(getYVelocityEst()) * (CARPET_FRICTION / ASSUMED_FPS);

    return deltaBall;
}

/**
 * Method to deal with incorporating a ball measurement into the EKF
 *
 * @param z the measurement to be incorporated
 * @param H_k the jacobian associated with the measurement, to be filled out
 * @param R_k the covariance matrix of the measurement, to be filled out
 * @param V_k the measurement invariance
 *
 * @return the measurement invariance
 */
void BallEKF::incorporateMeasurement(BallMeasurement z,
                                     ublas::matrix<float> &H_k,
                                     ublas::matrix<float> &R_k,
                                     ublas::vector<float> &V_k)
{
    if (useCartesian) {
        // Convert our siting to cartesian coordinates
        float x_b_r = -z.distance * sin(z.bearing);
        float y_b_r = z.distance * cos(z.bearing);
        ublas::vector<float> z_x(2);

        z_x(0) = x_b_r;
        z_x(1) = y_b_r;

        // Get expected values of ball
        float x_b = getXEst();
        float y_b = getYEst();
        ublas::vector<float> d_x(2);

        d_x(0) = x_b;
        d_x(1) = y_b;

        // Calculate invariance
        V_k = z_x - d_x;

        // Calculate jacobians
        H_k(0,0) = cos(z.bearing);
        H_k(0,1) = -sin(z.bearing);
        H_k(1,0) = sin(z.bearing);
        H_k(1,1) = cos(z.bearing);

        // Update the measurement covariance matrix
        R_k(0,0) = z.distanceSD;
        R_k(1,1) = z.distanceSD;

    } else { // Use polar coordinates
        // Make qa vector of the observed range and bearing
        ublas::vector<float> z_x(2);
        z_x(0) = z.distance;
        z_x(1) = z.bearing;

        // Get the predicted range and bearing
        ublas::vector<float> d_x(2);
        float x_b = getXEst();
        float y_b = getYEst();

        float locDistSquared = (x_b * x_b + y_b * y_b);
        float locDist = sqrt(locDistSquared);
        d_x(0) = sqrt(x_b * x_b + y_b * y_b);
        d_x(1) = subPIAngle(atan2(y_b, x_b) - M_PI / 2.0f);

        // Calculate invariance
        V_k = z_x - d_x;
        V_k(1) = subPIAngle(V_k(1));

        // Calculate jacobians
        H_k(0,0) =  x_b / locDist;
        H_k(0,1) =  y_b / locDist;
        H_k(1,0) = -y_b / locDistSquared;
        H_k(1,1) =  x_b / locDistSquared;

        // Update the measurement covariance matrix
        R_k(0,0) = z.distanceSD;
        R_k(1,1) = z.bearingSD;
    }
}

/**
 * Method to ensure that the ball estimate does have any unrealistic values
 */
void BallEKF::limitAPrioriEst()
{
    if(xhat_k_bar(0) > X_EST_MAX) {
        xhat_k_bar(0) = X_EST_MAX;
    }
    if(xhat_k_bar(0) < X_EST_MIN) {
        xhat_k_bar(0) = X_EST_MIN;
    }
    if(xhat_k_bar(1) > Y_EST_MAX) {
        xhat_k_bar(1) = Y_EST_MAX;
    }
    if(xhat_k_bar(1) < Y_EST_MIN) {
        xhat_k_bar(1) = Y_EST_MIN;
    }
    if(xhat_k_bar(2) > VELOCITY_EST_MAX) {
        xhat_k_bar(2) = VELOCITY_EST_MAX;
    }
    if(xhat_k_bar(2) < VELOCITY_EST_MIN) {
        xhat_k_bar(2) = VELOCITY_EST_MIN;
    }
    if(xhat_k_bar(3) > VELOCITY_EST_MAX) {
        xhat_k_bar(3) = VELOCITY_EST_MAX;
    }
    if(xhat_k_bar(3) < VELOCITY_EST_MIN) {
        xhat_k_bar(3) = VELOCITY_EST_MIN;
    }
}

/**
 * Method to ensure that the ball estimate does have any unrealistic values
 */
void BallEKF::limitPosteriorEst()
{
    if(xhat_k(0) > X_EST_MAX) {
        xhat_k_bar(0) = X_EST_MAX;
        xhat_k(0) = X_EST_MAX;
    }
    if(xhat_k(0) < X_EST_MIN) {
        xhat_k_bar(0) = X_EST_MIN;
        xhat_k(0) = X_EST_MIN;
    }
    if(xhat_k(1) > Y_EST_MAX) {
        xhat_k_bar(1) = Y_EST_MAX;
        xhat_k(1) = Y_EST_MAX;
    }
    if(xhat_k(1) < Y_EST_MIN) {
        xhat_k_bar(1) = Y_EST_MIN;
        xhat_k(1) = Y_EST_MIN;
    }
    if(xhat_k(2) > VELOCITY_EST_MAX) {
        xhat_k_bar(2) = VELOCITY_EST_MAX;
        xhat_k(2) = VELOCITY_EST_MAX;
    }
    if(xhat_k(2) < VELOCITY_EST_MIN) {
        xhat_k_bar(2) = VELOCITY_EST_MIN;
        xhat_k(2) = VELOCITY_EST_MIN;
    }
    if(xhat_k(3) > VELOCITY_EST_MAX) {
        xhat_k_bar(3) = VELOCITY_EST_MAX;
        xhat_k(3) = VELOCITY_EST_MAX;
    }
    if(xhat_k(3) < VELOCITY_EST_MIN) {
        xhat_k_bar(3) = VELOCITY_EST_MIN;
        xhat_k(3) = VELOCITY_EST_MIN;
    }
}

/**
 * Method to ensure that uncertainty does not grow without bound
 */
void BallEKF::limitAPrioriUncert()
{

    // Check x uncertainty
    if(P_k_bar(0,0) > X_UNCERT_MAX) {
        P_k_bar(0,0) = X_UNCERT_MAX;
    }
    // Check y uncertainty
    if(P_k_bar(1,1) > Y_UNCERT_MAX) {
        P_k_bar(1,1) = Y_UNCERT_MAX;
    }
    // Check x veolcity uncertainty
    if(P_k_bar(2,2) > VELOCITY_UNCERT_MAX) {
        P_k_bar(2,2) = VELOCITY_UNCERT_MAX;
    }
    // Check y veolcity uncertainty
    if(P_k_bar(3,3) > VELOCITY_UNCERT_MAX) {
        P_k_bar(3,3) = VELOCITY_UNCERT_MAX;
    }
    // Check x uncertainty
    if(P_k_bar(0,0) < X_UNCERT_MIN) {
        P_k_bar(0,0) = X_UNCERT_MIN;
    }
    // Check y uncertainty
    if(P_k_bar(1,1) < Y_UNCERT_MIN) {
        P_k_bar(1,1) = Y_UNCERT_MIN;
    }
    // Check x veolcity uncertainty
    if(P_k_bar(2,2) < VELOCITY_UNCERT_MIN) {
        P_k_bar(2,2) = VELOCITY_UNCERT_MIN;
    }
    // Check y veolcity uncertainty
    if(P_k_bar(3,3) < VELOCITY_UNCERT_MIN) {
        P_k_bar(3,3) = VELOCITY_UNCERT_MIN;
    }
}

/**
 * Method to ensure that uncertainty does not grow or shrink without bound
 */
void BallEKF::limitPosteriorUncert()
{
    // Check x uncertainty
    if(P_k(0,0) < X_UNCERT_MIN) {
        P_k(0,0) = X_UNCERT_MIN;
        P_k_bar(0,0) = X_UNCERT_MIN;
    }
    // Check y uncertainty
    if(P_k(1,1) < Y_UNCERT_MIN) {
        P_k(1,1) = Y_UNCERT_MIN;
        P_k_bar(1,1) = Y_UNCERT_MIN;
    }
    // Check x veolcity uncertainty
    if(P_k(2,2) < VELOCITY_UNCERT_MIN) {
        P_k(2,2) = VELOCITY_UNCERT_MIN;
        P_k_bar(2,2) = VELOCITY_UNCERT_MIN;
    }
    // Check y veolcity uncertainty
    if(P_k(3,3) < VELOCITY_UNCERT_MIN) {
        P_k(3,3) = VELOCITY_UNCERT_MIN;
        P_k_bar(3,3) = VELOCITY_UNCERT_MIN;
    }
    // Check x uncertainty
    if(P_k(0,0) > X_UNCERT_MAX) {
        P_k(0,0) = X_UNCERT_MAX;
        P_k_bar(0,0) = X_UNCERT_MAX;
    }
    // Check y uncertainty
    if(P_k(1,1) > Y_UNCERT_MAX) {
        P_k(1,1) = Y_UNCERT_MAX;
        P_k_bar(1,1) = Y_UNCERT_MAX;
    }
    // Check x veolcity uncertainty
    if(P_k(2,2) > VELOCITY_UNCERT_MAX) {
        P_k(2,2) = VELOCITY_UNCERT_MAX;
        P_k_bar(2,2) = VELOCITY_UNCERT_MAX;
    }
    // Check y veolcity uncertainty
    if(P_k(3,3) > VELOCITY_UNCERT_MAX) {
        P_k(3,3) = VELOCITY_UNCERT_MAX;
        P_k_bar(3,3) = VELOCITY_UNCERT_MAX;
    }
}<|MERGE_RESOLUTION|>--- conflicted
+++ resolved
@@ -21,14 +21,10 @@
                  float initVelX, float initVelY,
                  float initXUncert,float initYUncert,
                  float initVelXUncert, float initVelYUncert)
-<<<<<<< HEAD
     : EKF<BallMeasurement, MotionModel>(BALL_EKF_DIMENSION,
                                         BALL_MEASUREMENT_DIMENSION,
                                         BETA_BALL,GAMMA_BALL),
-      robotLoc(_mcl)
-=======
-    : EKF(BALL_EKF_DIMENSION, BETA_BALL, GAMMA_BALL), useCartesian(false)
->>>>>>> 1e8e6698
+      useCartesian(false)
 {
     // ones on the diagonal
     A_k(0,0) = 1.0;
