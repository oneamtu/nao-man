
from math import (fabs, hypot)

from . import PBDefs
from . import PBConstants
from . import Strategies
from .. import NogginConstants
import time

# ANSI terminal color codes
# http://pueblo.sourceforge.net/doc/manual/ansi_color_codes.html
RESET_COLORS_CODE = '\033[0m'
RED_COLOR_CODE = '\033[31m'
GREEN_COLOR_CODE = '\033[32m'
YELLOW_COLOR_CODE = '\033[33m'
BLUE_COLOR_CODE = '\033[34m'
PURPLE_COLOR_CODE = '\033[35m'
CYAN_COLOR_CODE = '\033[36m'

class GoTeam:
    """
    This is the class which controls all of our coordinated behavior system.  
    Should act as a replacement to the old PlayBook monolith approach
    """
    def __init__(self, brain):
        self.brain = brain
        self.printStateChanges = True

        # Info about all of our states
        # Strategies
        self.currentStrategy = 'sInit'
        self.lastStrategy = 'sInit'
        self.lastDiffStrategy = 'sInit'
        self.strategyCounter = 0
        self.strategyStartTime = 0
        self.strategyTime = 0

        # Formations
        self.currentFormation = 'fInit'
        self.lastFormation = 'fInit'
        self.lastDiffFormation = 'fInit'
        self.formationCounter = 0
        self.formationStartTime = 0
        self.formationTime = 0

        # Roles
        self.currentRole = PBConstants.INIT_ROLE
        self.lastRole = PBConstants.INIT_ROLE
        self.lastDiffRole = PBConstants.INIT_ROLE
        self.roleCounter = 0
        self.roleStartTime = 0
        self.roleTime = 0

        # SubRoles
        self.currentSubRole = PBConstants.INIT_SUB_ROLE
        self.lastSubRole = PBConstants.INIT_SUB_ROLE
        self.lastDiffSubRole = PBConstants.INIT_SUB_ROLE
        self.subRoleCounter = 0
        self.subRoleStartTime = 0
        self.subRoleTime = 0

        self.subRoleOnDeck = PBConstants.INIT_SUB_ROLE
        self.lastSubRoleOnDeck = PBConstants.INIT_SUB_ROLE
        self.subRoleOnDeckCount = 0

        self.subRole = self.currentSubRole
        self.role = self.currentRole
        self.formation = self.currentFormation
        self.strategy = self.currentStrategy

        # Information about teammates
        self.teammates = []
        for i in xrange(PBConstants.NUM_TEAM_PLAYERS):
            mate = PBDefs.Teammate(brain)
            mate.playerNumber = i + 1
            self.teammates.append(mate)
       
        self.position = []
        self.me = self.teammates[self.brain.my.playerNumber - 1]
        self.me.playerNumber = self.brain.my.playerNumber
        self.inactiveMates = [] # inactive field players only
        self.numInactiveMates = 0
        self.kickoffFormation = 0
        self.timeSinceCaptureChase = 0

    def run(self):
        """
        We run this each frame to get the latest info
        """
        self.aPrioriTeammateUpdate()
        if self.isGoalie():
<<<<<<< HEAD
            pass
=======
            if self.noCalledChaser():
                self.currentRole = PBConstants.CHASER
                self.currentSubRole = PBConstants.CHASE_NORMAL
            else:
                self.currentRole = PBConstants.GOALIE
                self.currentSubRole = PBConstants.GOALIE_SUB_ROLE
>>>>>>> 32e2aec6
        else:
            # We will always return a strategy
            self.currentStrategy, self.currentFormation, self.currentRole, \
                self.currentSubRole, self.position = self.strategize()
            # Update all of our new infos
            self.updateStateInfo()
        self.aPosterioriTeammateUpdate()

    def strategize(self):
        """
        Picks the strategy to run and returns all sorts of infos
        """
        # First we check for testing stuff
        if PBConstants.TEST_DEFENDER:
            return Strategies.sTestDefender(self)
        elif PBConstants.TEST_OFFENDER:
            return Strategies.sTestOffender(self)
        elif PBConstants.TEST_CHASER:
            return Strategies.sTestChaser(self)

        # Now we look at shorthanded strategies
        elif self.numInactiveMates == 1:
            return Strategies.sOneDown(self)

        # Here we have the strategy stuff
        return Strategies.sSpread(self)

    def updateStateInfo(self):
        """
        Update information specific to the coordinated behaviors
        """
        # Update our counters!
        # Update Strategy Memory
        if self.lastStrategy != self.currentStrategy:
            if self.printStateChanges:
                self.printf("Strategy switched to "+
                            self.currentStrategy)
            self.strategyCounter = 0
            self.lastDiffStrategy = self.lastStrategy
            self.strategyStartTime = self.getTime()
            self.strategyTime = 0
        else:
            self.strategyCounter += 1
            self.strategyTime = self.getTime() - self.strategyStartTime

        # Update Formations memory
        if self.lastFormation != self.currentFormation:
            if self.printStateChanges:
                self.printf("Formation switched to "+
                            self.currentFormation)
            self.formationCounter = 0
            self.lastDiffFormation = self.lastFormation
            self.formationStartTime = self.getTime()
            self.formationTime = 0
        else:
            self.formationCounter += 1
            self.formationTime = self.getTime() - self.formationStartTime

        # Update memory of roles
        if self.lastRole != self.currentRole:
            if self.printStateChanges:
                self.printf("Role switched to "+
                            PBConstants.ROLES[self.currentRole])
            self.roleCounter = 0
            self.lastDiffRole = self.lastRole
            self.roleStartTime = self.getTime()
            self.roleTime = 0
            self.subRoleOnDeck = self.currentSubRole
            self.subRoleOnDeckCounter = 0
        else:
            self.roleCounter += 1
            self.roleTime = self.getTime() - self.roleStartTime

        # We buffer the subRole switching by making sure that a subrole is 
        # returned for multiple frames in a row
        if (self.subRoleOnDeck and 
            self.subRoleOnDeck != self.currentSubRole):
            # if the sub role on deck is the same as the last, increment
            if self.subRoleOnDeck == self.lastSubRoleOnDeck:
                self.subRoleOnDeckCounter += 1
            # otherwise our idea of subRole has changed, null counter
            else:
                self.subRoleOnDeckCounter = 0

            # if we are sure that we want to switch into this sub role
            if (self.subRoleOnDeckCounter > 
                PBConstants.SUB_ROLE_SWITCH_BUFFER):
                #self.currentSubRole = self.subRoleOnDeck
                self.subRoleOnDeckCounter = 0

        # SubRoles
        if self.lastSubRole != self.currentSubRole:
            if self.printStateChanges:
                try:
                    self.printf("SubRole switched to "+
                                PBConstants.SUB_ROLES[self.currentSubRole])
                except:
                    raise ValueError("Incorrect currentSubRole:" + 
                                     str(self.currentSubRole))
            self.roleCounter = 0
            self.lastDiffSubRole = self.lastSubRole
            self.subRoleStartTime = self.getTime()
            self.subRoleTime = 0
        else:
            self.subRoleCounter += 1
            self.subRoleTime = self.getTime() - self.subRoleStartTime

        # Get ready for the next frame
        self.lastStrategy = self.currentStrategy
        self.lastFormation = self.currentFormation
        self.lastRole = self.currentRole
        self.lastSubRole = self.currentSubRole
        self.lastSubRoleOnDeck = self.subRoleOnDeck

        # Robots are funnnn.... :(
        self.strategy = self.currentStrategy
        self.formation = self.currentFormation
        self.role = self.currentRole
        self.subRole = self.currentSubRole

    ######################################################
    ############       Role Switching Stuff     ##########
    ######################################################
    def determineChaser(self):
        '''return the player number of the chaser'''

        chaser_mate = self.teammates[self.brain.my.playerNumber-1]

        if PBConstants.DEBUG_DET_CHASER:
            print "chaser det: me == #", self.brain.my.playerNumber
        # scroll through the teammates
        for i, mate in enumerate(self.teammates):
            if PBConstants.DEBUG_DET_CHASER:
                print "\t mate #", i+1,
            # TEAMMATE SANITY CHECKS
            # don't check goalie out
            # don't check out penalized or turned-off dogs
            if (mate.playerNumber == PBConstants.GOALIE_NUMBER or  
                mate.inactive or 
                mate.playerNumber == self.brain.my.playerNumber or 
                fabs(mate.ballY - self.brain.ball.y) > 150.0):
                if PBConstants.DEBUG_DET_CHASER:
                    print "\t inactive or goalie or me"
                continue

            # if the player has got the ball, return his number
            if (mate.grabbing or
                mate.dribbling or
                mate.kicking):
                if PBConstants.DEBUG_DET_CHASER:
                    print "\t grabbing"
                return mate
            # if both robots see the ball use visual distances to ball
            if ((mate.ballDist > 0 and chaser_mate.ballDist > 0) and
                (mate.ballDist < chaser_mate.ballDist)):
                chaser_mate = mate 
            # use loc distances if both don't have a visual ball
            elif mate.ballLocDist < chaser_mate.ballLocDist:
                chaser_mate = mate
            
            if PBConstants.DEBUG_DET_CHASER:
                print ("\t #%d @ %g >= #%d @ %g" % 
                       (mate.playerNumber, mate.ballDist, 
                        chaser_mate.playerNumber, 
                        chaser_mate.ballDist))

        if PBConstants.DEBUG_DET_CHASER:
            print "\t ---- MATE %g WINS" % (chaser_mate.playerNumber)
        # returns teammate instance (could be mine)
        return chaser_mate

    def getLeastWeightPosition(self,positions, mates = None):
        """
        Gets the position for the dog such that the distance all dogs have
        to move is the least possible
        """
        # if there is only one position return the position
        if len(positions) == 1:
            return positions[0]

        # if we have two positions only two possibilites of positions
        #TODO: tie-breaking?
        else: # len(positions) == 2
            myDist1 = hypot(positions[0][0] - self.brain.my.x,
                            positions[0][1] - self.brain.my.y)
            myDist2 = hypot(positions[1][0] - self.brain.my.x,
                            positions[1][1] - self.brain.my.y)
            mateDist1 = hypot(positions[0][0] - mates.x,
                              positions[0][1] - mates.y)
            mateDist2 = hypot(positions[1][0] - mates.x,
                              positions[1][1] - mates.y)

            if myDist1 + mateDist2 < myDist2 + mateDist1:
                return positions[0]
            else:
                return positions[1]

    ######################################################
    ############       Teammate Stuff     ################
    ######################################################
        
    def aPrioriTeammateUpdate(self):
        '''
        Here we update information about teammates before running a new frame
        '''
        # Change which wing is forward based on the opponents score
        # self.kickoffFormation = (self.brain.gameController.theirTeam.teamScore) % 2

        # update my own information for role switching
        self.me.updateMe()

        # loop through teammates    
        for mate in self.teammates:
            if (mate.isDead() or mate.isPenalized()):
                #reset to true when we get a new packet from mate
                mate.inactive = True
            if (mate.ballDist > 0):
                self.brain.ball.reportBallSeen()

        self.inactiveMates = self.getInactiveFieldPlayers()
        self.numInactiveMates = len(self.inactiveMates)
  
    def  aPosterioriTeammateUpdate(self):
        """
        Here are updates to teammates which occur after running before 
        exiting the frame
        """
        pass

    def getInactiveFieldPlayers(self):
        '''cycles through teammate objects and returns teammates
        that are 'dead'. ignores myself'''
        inactive_teammates = []
        for i,mate in enumerate(self.teammates):
            if (mate.inactive and mate.playerNumber != 
                self.brain.my.playerNumber and 
                mate.playerNumber != PBConstants.GOALIE_NUMBER):
                inactive_teammates.append(mate)
        return inactive_teammates

    def highestActivePlayerNumber(self):
        '''returns true if the player is the highest active player number'''
        activeMate = self.getOtherActiveTeammate()
        if activeMate.playerNumber > self.me.playerNumber:
            return False
        return True

    def teammateHasBall(self):
        '''returns True if any mate has the ball'''
        for i,mate in enumerate(self.teammates):
            if (mate.inactive or 
                mate.playerNumber == self.me.playerNumber):
                continue
            elif (mate.hasBall()):
                return True
        return False

    def getOtherActiveTeammate(self):
        '''this returns the teammate instance of an active teammate that isn't 
        you. THIS ASSUMES THAT THERE IS ALREADY ONE FIELD PLAYER DEAD'''
        # Figure out who isn't penalized with you
        others = [mate for mate in self.teammates if
                  mate.playerNumber != PBConstants.GOALIE_NUMBER  and
                  mate.playerNumber != self.me.playerNumber and
                  not mate.inactive]
        if others:
            return others[0]
        else:
            return None

    def getOtherActiveTeammates(self):
        '''
        figure out who the other active teammates are
        '''
        mates = []
        for mate in self.teammates:
            if (not mate.inactive and mate.playerNumber != 
                PBConstants.GOALIE_NUMBER
                and mate.playerNumber != self.me.playerNumber):
                mates.append(mate)
        return mates

    def isGoalieInactive(self):
        '''
        Determines if the goalie is inactive
        '''
        return (self.teammates[0].inactive)

    def isGoalie(self):
        return self.brain.my.playerNumber == 1

    def reset(self):
        '''resets all information stored from teammates'''
        for i,mate in enumerate(self.teammates):
            mate.reset()

    def update(self,packet):
        '''public method called by Brain.py to update a teammates' info
        with a new packet'''
        self.teammates[packet.playerNumber-1].update(packet)

    ######################################################
    ############   Strategy Decision Stuff     ###########
    ######################################################
    def shouldUseDubD(self):
        return ((self.brain.ball.y > NogginConstants.MY_GOALBOX_BOTTOM_Y + 5. and
                 self.brain.ball.y < NogginConstants.MY_GOALBOX_TOP_Y -5.  and
                 self.brain.ball.x < NogginConstants.MY_GOALBOX_RIGHT_X - 5.) or
                (self.brain.ball.y > NogginConstants.MY_GOALBOX_TOP_Y -5. and
                 self.brain.ball.y < NogginConstants.MY_GOALBOX_BOTTOM_Y + 5. and
                 self.brain.ball.x < NogginConstants.MY_GOALBOX_RIGHT_X + 5. and
                 self.teammates[0].calledRole == PBConstants.CHASER))

    def ballInMyGoalBox(self):
        '''
        returns True if estimate of ball (x,y) lies in my goal box
        -includes all y values below top of goalbox 
        (so inside the goal is included)
        '''
        return (self.brain.ball.y > NogginConstants.MY_GOALBOX_BOTTOM_X and
                self.brain.ball.x < NogginConstants.MY_GOALBOX_RIGHT_X and
                self.brain.ball.y < NogginConstants.MY_GOALBOX_TOP_Y)

    def getPointBetweenBallAndGoal(self,dist_from_ball):
        '''returns defensive position between ball (x,y) and goal (x,y)
        at <dist_from_ball> centimeters away from ball'''
        delta_y = self.brain.ball.y - NogginConstants.MY_GOALBOX_MIDDLE_Y
        delta_x = self.brain.ball.x - NogginConstants.MY_GOALBOX_LEFT_X
        
        pos_x = self.brain.ball.x - (dist_from_ball/
                                     hypot(delta_x,delta_y))*delta_x
        pos_y = self.brain.ball.y - (dist_from_ball/
                                     hypot(delta_x,delta_y))*delta_y
        if pos_x > PBConstants.STOPPER_MAX_X:
            pos_x = PBConstants.STOPPER_MAX_X
            pos_y = (NogginConstants.MY_GOALBOX_LEFT_X + delta_x / delta_y *
                     (PBConstants.STOPPER_MAX_X - 
                      NogginConstants.MY_GOALBOX_LEFT_X))

        return pos_x,pos_y

    def noCalledChaser(self):
        """
        Returns true if no one is chasing and they are not searching
        """
        # If everyone else is out, let's not go for the ball
        if len(self.getInactiveFieldPlayers()) == \
                PBConstants.NUM_TEAM_PLAYERS - 1.:
            return False

        for mate in self.teammates:
            if (not mate.inactive and (mate.calledRole == PBConstants.CHASER
                                       or mate.calledRole == 
                                       PBConstants.SEARCHER)):
                return False
        return True

################################################################################
#####################     Utility Functions      ###############################
################################################################################

    def getTime(self):
        return time.time()

    def printf(self,outputString, printingColor='purple'):
        '''FSA print function that allows colors to be specified'''
        if printingColor == 'red':
            self.brain.out.printf(RED_COLOR_CODE + str(outputString) +\
                RESET_COLORS_CODE)
        elif printingColor == 'blue':
            self.brain.out.printf(BLUE_COLOR_CODE + str(outputString) +\
                RESET_COLORS_CODE)
        elif printingColor == 'yellow':
            self.brain.out.printf(YELLOW_COLOR_CODE + str(outputString) +\
                RESET_COLORS_CODE)
        elif printingColor == 'cyan':
            self.brain.out.printf(CYAN_COLOR_CODE + str(outputString) +\
                RESET_COLORS_CODE)
        elif printingColor == 'purple':
            self.brain.out.printf(PURPLE_COLOR_CODE + str(outputString) +\
                RESET_COLORS_CODE)
        else:
            self.brain.out.printf(str(outputString))<|MERGE_RESOLUTION|>--- conflicted
+++ resolved
@@ -89,16 +89,12 @@
         """
         self.aPrioriTeammateUpdate()
         if self.isGoalie():
-<<<<<<< HEAD
-            pass
-=======
             if self.noCalledChaser():
                 self.currentRole = PBConstants.CHASER
                 self.currentSubRole = PBConstants.CHASE_NORMAL
             else:
                 self.currentRole = PBConstants.GOALIE
                 self.currentSubRole = PBConstants.GOALIE_SUB_ROLE
->>>>>>> 32e2aec6
         else:
             # We will always return a strategy
             self.currentStrategy, self.currentFormation, self.currentRole, \
