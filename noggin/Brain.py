--- conflicted
+++ resolved
@@ -42,7 +42,6 @@
         """
         Class constructor
         """
-        p = None
         self.profileFrames = 0
         self.on = True
         # Output Class
@@ -174,11 +173,7 @@
 ##--------------CONTROL METHODS---------------##
 ##
 
-<<<<<<< HEAD
-    def profile(self):
-=======
     def run(self):
->>>>>>> 4d0782f9
         """
         Main control loop called every TIME_STEP milliseconds
         """
@@ -211,20 +206,11 @@
         # Update any logs we have
         self.out.updateLogs()
 
-<<<<<<< HEAD
-    def run(self):
-        global p
-        NUM_PROF_FRAMES = 5
-        p = self.profile()
-        if self.profileFrames < NUM_PROF_FRAMES:
-            cProfile.run("p",'stats'+str(self.profileFrames))
-=======
     def profile(self):
         print "profile"
         NUM_PROF_FRAMES = 5
         if self.profileFrames < NUM_PROF_FRAMES:
             cProfile.run('self.profile(self)', 'stats'+str(self.profileFrames))
->>>>>>> 4d0782f9
             self.profileFrames += 1
 
         elif self.profileFrames == NUM_PROF_FRAMES:
@@ -288,20 +274,12 @@
                           loc.ballXUncert,
                           loc.ballYUncert,
                           self.ball.dist,
-<<<<<<< HEAD
                           me.play.getRole(),
                           me.play.getSubRole(),
                           me.chaseTime,
                           loc.ballVelX,
                           loc.ballVelY)
 
-=======
-                          self.playbook.role,
-                          self.playbook.currentSubRole,
-                          self.playbook.determineChaseTime(),
-                          self.loc.ballVelX,
-                          self.loc.ballVelY)
->>>>>>> 4d0782f9
     def resetLocalization(self):
         """
         Reset our localization
