/**
 * MCL.cpp
 *
 * File houses the main parts of the Monte Carlo Localization system
 *
 * @author Tucker Hermans
 */

#include "MCL.h"
using namespace std;
#define MAX_CHANGE_X 10.0f
#define MAX_CHANGE_Y 10.0f
#define MAX_CHANGE_H M_PI / 8.0f
#define UNIFORM_1_NEG_1 (2*(rand() / (float(RAND_MAX)+1)) - 1)

/**
 * Initializes the sampel sets so that the first update works appropriately
 */
MCL::MCL()
{
    // Initialize particles to be randomly spread about the field...
    srand(time(NULL));
    for (int m = 0; m < M; ++m) {
        //Particle p_m;
        // X bounded by width of the field
        // Y bounded by height of the field
        // H between +-pi
        PoseEst x_m(float(rand() % int(FIELD_WIDTH)),
                    float(rand() % int(FIELD_HEIGHT)),
                    UNIFORM_1_NEG_1 * (M_PI / 2.0f));
        Particle p_m(x_m, 1.0f);
        X_t.push_back(p_m);
    }

    updateEstimates();
}

MCL::~MCL()
{
}

/**
 * Method updates the set of particles and estimates the robots position.
 * Called every frame.
 *
 * @param u_t The motion (odometery) change since the last update.
 * @param z_t The set of landmark observations in the current frame.
 * @param resample Should we resample during this update
 * @return The set of particles representing the estimate of the current frame.
 */
void MCL::updateLocalization(MotionModel u_t, vector<Observation> z_t,
                             bool resample)
{
    // Set the current particles to be of time minus one.
    vector<Particle> X_t_1 = X_t;
    // Clar the current set
    X_t.clear();
    vector<Particle> X_bar_t; // A priori estimates
    float totalWeights = 0.; // Must sum all weights for future use

    // Run through the particles
    for (int m = 0; m < M; ++m) {
        Particle x_t_m;

        // Update motion model for the particle
        x_t_m.pose = X_t_1[m].pose + u_t;
        // Update measurement model
        x_t_m.weight = updateMeasurementModel(z_t, x_t_m.pose);
        totalWeights += x_t_m.weight;
        // Add the particle to the current frame set
        X_bar_t.push_back(x_t_m);
    }

    // Process the particles after updating them all
    for (int m = 0; m < M; ++m) {

        // Normalize the particle weights
        X_bar_t[m].weight /= totalWeights;

        if(resample) { // Resample the particles
            int count = int(round(float(M) * X_bar_t[m].weight));
            // Add the particles to the resample posterior!
            for (int i = 0; i < count; ++i) {
                // Random walk the particles
                X_t.push_back(randomWalkParticle(X_bar_t[m]));
            }

        } else { // Keep particle count the same
            // Random walk the particles
            X_t.push_back(randomWalkParticle(X_bar_t[m]));
        }

    }

    // Update pose and uncertainty estimates
    updateEstimates();
}

/**
 * Method determines the weight of a particle based on the current landmark
 * observations.
 *
 * @param z_t The landmark observations for the current frame.
 * @param x_t The a priori estimate of the robot pose.
 * @param m The particle ID
 * @return The particle weight
 */
float MCL::updateMeasurementModel(vector<Observation> z_t, PoseEst x_t)
{
    // Give the particle a weight of 1 to begin with
    float w = 1;

    //cout << "New Particle" << endl;
    // Determine the likelihood of each observation
    for (unsigned int i = 0; i < z_t.size(); ++i) {

        // Determine the most likely match
        float p = 0; // Combined probability of observation
        float pMax = -1; // Maximum combined probability

        // Get local copies of our possible landmarks
        vector<LineLandmark> possibleLines = z_t[i].getLinePossibilities();
        vector<PointLandmark> possiblePoints = z_t[i].getPointPossibilities();

        // Loop through all possible landmarks
        // If the observation is distinct, there will only be one possibility
        for (unsigned int j = 0; j < z_t[i].getNumPossibilities(); ++j) {
            if (z_t[i].isLine()) {
                p = determineLineWeight(z_t[i], x_t, possibleLines[j]);
            } else {
                p = determinePointWeight(z_t[i], x_t, possiblePoints[j]);
            }

            //cout << "p is: " << p << " ";
            if( p > pMax) {
                pMax = p;
            }
        }
        //cout << "pMax is: " << pMax << endl;
        w *= pMax;
    }

    return w; // The combined weight of all observations
}

/**
 * Method to update the robot pose and uncertainty estimates.
 * Calculates the weighted mean and biased standard deviations of the particles.
 */
void MCL::updateEstimates()
{
    float weightSum = 0.;
    PoseEst wMeans(0.,0.,0.);
    PoseEst bSDs(0., 0., 0.);

    // Calculate the weighted mean
    for (unsigned int i = 0; i < X_t.size(); ++i) {
        // Sum the values
        wMeans.x += X_t[i].pose.x*X_t[i].weight;
        wMeans.y += X_t[i].pose.y*X_t[i].weight;
        wMeans.h += X_t[i].pose.h*X_t[i].weight;
        // Sum the weights
        weightSum += X_t[i].weight;
    }

    wMeans.x /= weightSum;
    wMeans.y /= weightSum;
    wMeans.h /= weightSum;

    // Calculate the biased variances
    for (unsigned int i=0; i < X_t.size(); ++i) {
        bSDs.x += X_t[i].weight *
            (X_t[i].pose.x - wMeans.x)*
            (X_t[i].pose.x - wMeans.x);
        bSDs.y += X_t[i].weight *
            (X_t[i].pose.y - wMeans.y)*
            (X_t[i].pose.y - wMeans.y);
        bSDs.h += X_t[i].weight *
            (X_t[i].pose.h - wMeans.h)*
            (X_t[i].pose.h - wMeans.h);
    }

    bSDs.x /= weightSum;
    bSDs.x = sqrt(bSDs.x);

    bSDs.y /= weightSum;
    bSDs.y = sqrt(bSDs.y);

    bSDs.h /= weightSum;
    bSDs.h = sqrt(bSDs.h);

    // Set class variables to reflect newly calculated values
    curEst = wMeans;
    curUncert = bSDs;
}

//Helpers

/**
 * Determine the weight to compound the particle weight by for a single
 * observation of an landmark point
 *
 * @param z    the observation to determine the weight of
 * @param x_t  the a priori estimate of the robot pose.
 * @param l    the landmark to be used as basis for the observation
 * @return     the probability of the observation
 */
float MCL::determinePointWeight(Observation z, PoseEst x_t, PointLandmark pt)
{
    // Expected dist and bearing
    float d_hat;
    float a_hat;
    // Residuals of distance and bearing observations
    float r_d;
    float r_a;

    // Determine expected distance to the landmark
    d_hat = sqrt( (pt.x - x_t.x)*(pt.x - x_t.x) +
                  (pt.y - x_t.y)*(pt.y - x_t.y));
    // Expected bearing
    a_hat = atan2(pt.y - x_t.y, pt.x - x_t.x) - x_t.h - QUART_CIRC_RAD;

    // Calculate residuals
    r_d = z.getVisDistance() - d_hat;
    r_a = z.getVisBearing() - a_hat;

    return getSimilarity(r_d, r_a, z);
}

/**
 * Determine the simalirty between the observed and expected of a line.
 *
 * @param z    the observation to determine the weight of
 * @param x_t  the a priori estimate of the robot pose.
 * @param l    the landmark to be used as basis for the observation
 * @return     the probability of the observation
 */
float MCL::determineLineWeight(Observation z, PoseEst x_t, LineLandmark line)
{
    // Distance and bearing for expected point
    float d_hat;
    float a_hat;

    // Residuals of distance and bearing observations
    float r_d;
    float r_a;

    // Nearest point on the line
    PointLandmark pt;
    // Slopes
    float m;

    if (line.x2 - line.x1 != 0) { // Check if the line is vertical
        m = (line.y2 - line.y1) / (line.x2 - line.x1);

        if (m != 0) { // Line is on a slope
            pt.x = (line.y1 - x_t.y + m*line.x1 + m*x_t.x) *
                (m / (2*m + 1));
            pt.y = m * (pt.x - line.x1) + line.y1;
        } else { // Line is horizontal; ortho is vertical
            pt.x = x_t.x;
            pt.y = line.y1;
        }
    } else { // Line is vertical
        pt.x = line.x1;
        pt.y = x_t.y;
    }

    // Check if the intersecting point is on the line
    if( ((line.x1 < line.x2) && (pt.x < line.x1 || pt.x > line.x2)) ||
        ((line.x1 > line.x2) && (pt.x > line.x1 || pt.x < line.x2)) ||
        ((line.y1 < line.y2) && (pt.y < line.y1 || pt.y > line.y2)) ||
        ((line.y1 > line.y2) && (pt.y > line.y1 || pt.y < line.y2))) {
        // Point is outside the bound of the bounds of the line segment
        float d_1 = sqrt( (line.x1 - x_t.x)*(line.x1 - x_t.x) +
                          (line.y1 - x_t.y)*(line.y1 - x_t.y));
        float d_2 = sqrt( (line.x2 - x_t.x)*(line.x2 - x_t.x) +
                          (line.y2 - x_t.y)*(line.y2 - x_t.y));
        if (d_1 < d_2) {
            d_hat = d_1;
            a_hat = atan2(line.y1 - x_t.y, line.x1 - x_t.x) - x_t.h -
                QUART_CIRC_RAD;
        } else {
            d_hat = d_2;
            a_hat = atan2(line.y2 - x_t.y, line.x2 - x_t.x) - x_t.h -
                QUART_CIRC_RAD;
        }

    } else {

        // Determine nearest expected point on the line
        d_hat = sqrt( (pt.x - x_t.x)*(pt.x - x_t.x) +
                      (pt.y - x_t.y)*(pt.y - x_t.y));
        // Expected bearing
        a_hat = atan2(pt.y - x_t.y, pt.x - x_t.x) - x_t.h - QUART_CIRC_RAD;
    }

    // Calculate residuals
    r_d = fabs(z.getVisDistance() - d_hat);
    r_a = fabs(z.getVisBearing() - a_hat);

    return getSimilarity(r_d, r_a, z);
}

/**
 * Determine the similarity of an observation to a landmark location
 *
 * @param r_d     The difference between the expected and observed distance
 * @param r_a     The difference between the expected and observed bearing
 * @param sigma_d The standard deviation of the distance measurement
 * @param sigma_a The standard deviation of the bearing measurement
 * @return        The combined similarity of the landmark observation
 */
float MCL::getSimilarity(float r_d, float r_a, Observation &z)
{
    // Similarity of observation and expectation
    float s_d_a;
    float sigma_d = z.getDistanceSD();
    float sigma_a = z.getBearingSD();
    // Calculate the similarity of the observation and expectation
    s_d_a = exp((-(r_d*r_d) / (sigma_d*sigma_d))
                -((r_a*r_a) / (sigma_a*sigma_a)));

    if (s_d_a < MIN_SIMILARITY) {
        s_d_a = MIN_SIMILARITY;
    }
    return s_d_a;
}

/**
 * Move a particle randomly in the x, y, and h directions proportional
 * to its weight, within a certian bounds.
 *
 * @param p The particle to be random walked
 *
 * @return The walked particle
 */
Particle MCL::randomWalkParticle(Particle p)
{
    p.pose.x += MAX_CHANGE_X * (1.0f - p.weight)*UNIFORM_1_NEG_1;
    p.pose.y += MAX_CHANGE_Y * (1.0f - p.weight)*UNIFORM_1_NEG_1;
    p.pose.h += MAX_CHANGE_H * (1.0f - p.weight)*UNIFORM_1_NEG_1;
    return p;
}

<<<<<<< HEAD
// Other class simple constructors
// PoseEst
PoseEst::PoseEst(float _x, float _y, float _h) :
    x(_x), y(_y), h(_h)
{
}

PoseEst::PoseEst(const PoseEst& other) :
    x(other.x), y(other.y), h(other.h)
{
}

PoseEst::PoseEst() {}

=======
>>>>>>> 1e8e6698
// Particle
Particle::Particle(PoseEst _pose, float _weight) :
    pose(_pose), weight(_weight)
{
}

Particle::Particle(const Particle& other) :
    pose(other.pose), weight(other.weight)
{
}

Particle::Particle(){}<|MERGE_RESOLUTION|>--- conflicted
+++ resolved
@@ -343,23 +343,6 @@
     return p;
 }
 
-<<<<<<< HEAD
-// Other class simple constructors
-// PoseEst
-PoseEst::PoseEst(float _x, float _y, float _h) :
-    x(_x), y(_y), h(_h)
-{
-}
-
-PoseEst::PoseEst(const PoseEst& other) :
-    x(other.x), y(other.y), h(other.h)
-{
-}
-
-PoseEst::PoseEst() {}
-
-=======
->>>>>>> 1e8e6698
 // Particle
 Particle::Particle(PoseEst _pose, float _weight) :
     pose(_pose), weight(_weight)
