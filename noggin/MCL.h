/**
 * MCL.h
 *
 * @author Tucker Hermans
 * @version %I%
 */

#ifndef MCL_h_DEFINED
#define MCL_h_DEFINED

// Includes
// STL
#include <vector>
#include <math.h>
#include <time.h> // for srand(time(NULL))
#include <cstdlib> // for MAX_RAND
// Local
#include "Observation.h"
#include "FieldConstants.h"
<<<<<<< HEAD
#include "EKFStructs.h"

// Pose Estimate
class PoseEst
{
public:
    // Constructors
    PoseEst(float _x, float _y, float _h);
    PoseEst();
    PoseEst(const PoseEst& other);
    float x;
    float y;
    float h;

    PoseEst operator+ (const PoseEst o)
    {
        return PoseEst(o.x + x,
                       o.y + y,
                       o.h + h);
    }
    void operator+= (const PoseEst o)
    {
        x += o.x;
        y += o.y;
        h += o.h;
    }
    PoseEst operator+ (const MotionModel u_t)
    {
        // Translate the relative change into the global coordinate system
        // And add that to the current estimate
        float calcFromAngle = h - M_PI / 2.0f;
        return PoseEst(u_t.deltaF * -cos(calcFromAngle) +
                       u_t.deltaL * sin(calcFromAngle),
                       u_t.deltaF * -sin(calcFromAngle) -
                       u_t.deltaL * cos(calcFromAngle),
                       h += u_t.deltaR);
    }
    void operator+= (const MotionModel u_t)
    {
        // Translate the relative change into the global coordinate system
        // And add that to the current estimate
        float calcFromAngle = h - M_PI / 2.0f;
        x += u_t.deltaF * -cos(calcFromAngle) + u_t.deltaL * sin(calcFromAngle);
        y += u_t.deltaF * -sin(calcFromAngle) - u_t.deltaL * cos(calcFromAngle);
        h += u_t.deltaR;
    }

  friend std::ostream& operator<< (std::ostream &o, const PoseEst &c)
  {
      return o << "(" << c.x << ", " << c.y << ", " << c.h << ")";
  }


};
=======
#include "NBMath.h"
#include "NogginStructs.h"
>>>>>>> 1e8e6698

// Particle
class Particle
{
public:
    Particle(PoseEst _pose, float _weight);
    Particle(const Particle& other);
    Particle();
    PoseEst pose;
    float weight;

    friend std::ostream& operator<< (std::ostream &o, const Particle &c) {
        return o << c.pose.x << " " << c.pose.y << " " << c.pose.h << " "
                 << c.weight;
    }

};

// Constants
static const int M = 100; // Number of particles
static const float MIN_SIMILARITY = 1.0e-15; // Minimum possible similarity

// The Monte Carlo Localization class
class MCL
{
public:
    // Constructors & Destructors
    MCL();
    virtual ~MCL();

    // Core Functions
    void updateLocalization(MotionModel u_t, std::vector<Observation> z_t,
                            bool resample=true);

    // Getters
    const PoseEst getCurrentEstimate() const { return curEst; }
    const PoseEst getCurrentUncertainty() const { return curUncert; }
    /**
     * @return The current x esitamte of the robot
     */
    const float getXEst() const { return curEst.x;}

    /**
     * @return The current y esitamte of the robot
     */
    const float getYEst() const { return curEst.y;}

    /**
     * @return The current heading esitamte of the robot in radians
     */
    const float getHEst() const { return curEst.h;}

    /**
     * @return The current heading esitamte of the robot in degrees
     */
    const float getHEstDeg() const { return curEst.h * DEG_OVER_RAD;}

    /**
     * @return The uncertainty associated with the x estimate of the robot.
     */
    const float getXUncert() const { return curUncert.x * 2;}

    /**
     * @return The uncertainty associated with the y estimate of the robot.
     */
    const float getYUncert() const { return curUncert.y * 2;}

    /**
     * @return The uncertainty associated with the robot's heading estimate.
     */
    const float getHUncert() const { return curUncert.h * 2;}

    /**
     * @return The uncertainty associated with the robot's heading estimate.
     */
    const float getHUncertDeg() const { return curUncert.h * 2 * DEG_OVER_RAD;}

    /**
     * @return The current set of particles in the filter
     */
    const std::vector<Particle> getParticles() const { return X_t; }

    // Setters
    /**
     * @param xEst The current x esitamte of the robot
     */
    void setXEst(float xEst) { curEst.x = xEst;}

    /**
     * @param yEst The current y esitamte of the robot
     */
    void setYEst(float yEst) { curEst.y = yEst;}

    /**
     * @param hEst The current heading esitamte of the robot
     */
    void setHEst(float hEst) { curEst.h = hEst;}

    /**
     * @param uncertX The uncertainty of the x estimate of the robot.
     */
    void setXUncert(float uncertX) { curUncert.x = uncertX;}

    /**
     * @return uncertY The uncertainty of the y estimate of the robot.
     */
    void setYUncert(float uncertY) { curUncert.y = uncertY;}

    /**
     * @param uncertH The uncertainty of the robot's heading estimate.
     */
    void setHUncert(float uncertH) { curUncert.h = uncertH;}

private:
    // Class variables
    PoseEst curEst; // Current {x,y,h} esitamates
    PoseEst curUncert; // Associated {x,y,h} uncertainties (standard deviations)
    std::vector<Particle> X_t; // Current set of particles

    // Core Functions
    float updateMeasurementModel(std::vector<Observation> z_t, PoseEst x_t);
    void updateEstimates();

    // Helpers
    float determinePointWeight(Observation z, PoseEst x_t,
                               PointLandmark landmark);
    float determineLineWeight(Observation z, PoseEst x_t, LineLandmark _line);
    float getSimilarity(float r_d, float r_a, Observation &z);
    Particle randomWalkParticle(Particle p);

public:
    friend std::ostream& operator<< (std::ostream &o, const MCL &c) {
        return o << "Est: " << c.curEst << "\nUnct: " << c.curUncert;
    }

};

#endif // _MCL_H_DEFINED<|MERGE_RESOLUTION|>--- conflicted
+++ resolved
@@ -17,65 +17,9 @@
 // Local
 #include "Observation.h"
 #include "FieldConstants.h"
-<<<<<<< HEAD
 #include "EKFStructs.h"
-
-// Pose Estimate
-class PoseEst
-{
-public:
-    // Constructors
-    PoseEst(float _x, float _y, float _h);
-    PoseEst();
-    PoseEst(const PoseEst& other);
-    float x;
-    float y;
-    float h;
-
-    PoseEst operator+ (const PoseEst o)
-    {
-        return PoseEst(o.x + x,
-                       o.y + y,
-                       o.h + h);
-    }
-    void operator+= (const PoseEst o)
-    {
-        x += o.x;
-        y += o.y;
-        h += o.h;
-    }
-    PoseEst operator+ (const MotionModel u_t)
-    {
-        // Translate the relative change into the global coordinate system
-        // And add that to the current estimate
-        float calcFromAngle = h - M_PI / 2.0f;
-        return PoseEst(u_t.deltaF * -cos(calcFromAngle) +
-                       u_t.deltaL * sin(calcFromAngle),
-                       u_t.deltaF * -sin(calcFromAngle) -
-                       u_t.deltaL * cos(calcFromAngle),
-                       h += u_t.deltaR);
-    }
-    void operator+= (const MotionModel u_t)
-    {
-        // Translate the relative change into the global coordinate system
-        // And add that to the current estimate
-        float calcFromAngle = h - M_PI / 2.0f;
-        x += u_t.deltaF * -cos(calcFromAngle) + u_t.deltaL * sin(calcFromAngle);
-        y += u_t.deltaF * -sin(calcFromAngle) - u_t.deltaL * cos(calcFromAngle);
-        h += u_t.deltaR;
-    }
-
-  friend std::ostream& operator<< (std::ostream &o, const PoseEst &c)
-  {
-      return o << "(" << c.x << ", " << c.y << ", " << c.h << ")";
-  }
-
-
-};
-=======
 #include "NBMath.h"
 #include "NogginStructs.h"
->>>>>>> 1e8e6698
 
 // Particle
 class Particle
