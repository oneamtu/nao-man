import man.noggin.util.MyMath as MyMath
import ChaseBallConstants as constants
import ChaseBallTransitions as transitions
import man.motion.SweetMoves as SweetMoves
import man.motion.HeadMoves as HeadMoves
from math import fabs
import man.motion.StiffnessModes as StiffnessModes

def chase(player):
    """
    Method to determine which chase state should be used.
    We dump the robot into this state when we our switching from something else.
    """
    if player.brain.ball.on and constants.USE_LOC_CHASE:
        return player.goNow('positionOnBall')
    elif transitions.shouldScanFindBall(player):
        return player.goNow('scanFindBall')
    elif transitions.shouldApproachBall(player):
        return player.goNow('approachBall')
    elif transitions.shouldTurnToBall_ApproachBall(player):
        return player.goNow('turnToBallFar')
    elif transitions.shouldSpinFindBall(player):
        return player.goNow('spinFindBall')
    else:
        return player.goNow('scanFindBall')

def scanFindBall(player):
    '''
    State to move the head to find the ball. If we find the ball, we
    move to align on it. If we don't find it, we spin to keep looking
    '''
    if player.firstFrame():
        player.stopWalking()
        player.brain.tracker.trackBall()

    if player.brain.ball.on and constants.USE_LOC_CHASE:
        player.brain.tracker.trackBall()
        return player.goLater('positionOnBall')
    elif transitions.shouldTurnToBall_FoundBall(player):
        return player.goLater('turnToBallFar')
    elif transitions.shouldSpinFindBall(player):
        return player.goLater('spinFindBall')

    return player.stay()

def spinFindBall(player):
    '''
    State to spin to find the ball. If we find the ball, we
    move to align on it. If we don't find it, we go to a garbage state
    '''
    if player.firstFrame():
        player.brain.tracker.trackBall()
        # Stop walking if we need to switch gaits
        if player.currentGait != constants.FAST_GAIT:
            player.stopWalking()
            player.stoppedWalk = False
        else:
            player.stoppedWalk = True

    # Determine if we have stopped walking
    if player.brain.nav.isStopped():
        player.stoppedWalk = True

    # Walk if we have stopped walking
    if player.stoppedWalk:
        # Switch to the fast gait for better spinning
        if player.currentGait != constants.FAST_GAIT:
            player.brain.CoA.setRobotGait(player.brain.motion)
            player.currentGait = constants.FAST_GAIT

        player.setSpeed(0, 0, constants.FIND_BALL_SPIN_SPEED)

<<<<<<< HEAD
#     if not player.brain.motion.isHeadActive():
#         player.executeMove(HeadMoves.FIND_BALL_HEADS_LEFT)

=======
    # Determine if we should leave this state
>>>>>>> c16338e1
    if player.brain.ball.on and constants.USE_LOC_CHASE:
        player.brain.tracker.trackBall()
        return player.goLater('positionOnBall')
    elif transitions.shouldTurnToBall_FoundBall(player):
        return player.goLater('turnToBallFar')

    return player.stay()

def turnToBallFar(player):
    """
    Rotate to align with the ball. When we get close, we will approach it
    """
    ball = player.brain.ball

    if player.firstFrame():
        player.brain.tracker.trackBall()
        player.currentChaseWalkX = 0
        player.currentChaseWalkY = 0
        player.currentChaseWalkTheta = 0
        # Stop walking if we need to switch gaits
        if player.currentGait != constants.FAST_GAIT:
            player.stopWalking()
            player.stoppedWalk = False
        else:
            player.stoppedWalk = True

    # Determine the speed to turn to the ball
    turnRate = MyMath.clip(ball.bearing*constants.BALL_SPIN_GAIN,
                           -constants.BALL_SPIN_SPEED,
                           constants.BALL_SPIN_SPEED)

    # Avoid spinning so slowly that we step in place
    if fabs(turnRate) < constants.MIN_BALL_SPIN_SPEED:
        turnRate = MyMath.sign(turnRate)*constants.MIN_BALL_SPIN_SPEED

    # Determine that we have stopped walking
    if player.brain.nav.isStopped():
        player.stoppedWalk = True



    if transitions.shouldPositionForKick(player):
        return player.goLater('positionForKick')
    elif transitions.shouldApproachBall(player):
        return player.goLater('approachBall')
    elif transitions.shouldScanFindBall(player):
        return player.goLater('scanFindBall')
    elif ball.on and player.stoppedWalk:
        # Switch gaits if necessary
        if player.currentGait != constants.FAST_GAIT:
            player.brain.CoA.setRobotGait(player.brain.motion)
            player.currentGait = constants.FAST_GAIT

        player.currentChaseWalkTheta = turnRate
        player.setSpeed(x=0,y=0,theta=turnRate)

    return player.stay()

def approachBall(player):
    '''
    Once we are alligned with the ball, approach it
    '''
    if player.firstFrame():
        player.currentChaseWalkX = 0
        player.currentChaseWalkY = 0
        player.currentChaseWalkTheta = 0
        if player.currentGait != constants.FAST_GAIT:
            player.stopWalking()
            player.stoppedWalk = False
        else:
            player.stoppedWalk = True

    # Determine if we have stopped walking
    if player.brain.nav.isStopped():
        player.stoppedWalk = True

    # Switch to other states if we should
    if transitions.shouldPositionForKick(player):
        return player.goLater('positionForKick')
    elif transitions.shouldTurnToBall_ApproachBall(player):
        return player.goLater('turnToBallFar')
    elif transitions.shouldScanFindBall(player):
        return player.goLater('scanFindBall')
    elif transitions.shouldAvoidObstacle(player):
        return player.goLater('avoidObstacle')

    # Determine our speed for approaching the ball
    ball = player.brain.ball
    sX = MyMath.clip(ball.dist*constants.APPROACH_X_GAIN,
                     constants.MIN_X_SPEED,
                     constants.MAX_X_SPEED)

    # Determine the speed to turn to the ball
    sTheta = MyMath.clip(ball.bearing*constants.APPROACH_SPIN_GAIN,
                         -constants.APPROACH_SPIN_SPEED,
                         constants.APPROACH_SPIN_SPEED)
    # Avoid spinning so slowly that we step in place
    if fabs(sTheta) < constants.MIN_APPROACH_SPIN_SPEED:
        sTheta = constants.MIN_APPROACH_SPIN_SPEED

    # Set our walk towards the ball
    if ball.on and player.stoppedWalk:
        if player.currentGait != constants.FAST_GAIT:
            player.brain.CoA.setRobotGait(player.brain.motion)
            player.currentGait = constants.FAST_GAIT
        player.currentChaseWalkX = sX
        player.currentChaseWalkTheta = sTheta
        player.setSpeed(sX,0,sTheta)

    return player.stay()

def positionForKick(player):
    """
    State to align on the ball once we are near it
    Currently aligns the ball on the left foot
    """
    ball = player.brain.ball

    if player.firstFrame():
        player.currentChaseWalkX = 0
        player.currentChaseWalkY = 0
        player.currentChaseWalkTheta = 0

        # Stop if we need to switch gaits
        if player.currentGait != constants.NORMAL_GAIT:
            player.stoppedWalk = False
            player.stopWalking()
        else:
            player.stoppedWalk = True

    # Leave this state if necessary
    if transitions.shouldKick(player):
        return player.goLater('waitBeforeKick')
    elif transitions.shouldScanFindBall(player):
        return player.goLater('scanFindBall')
    elif transitions.shouldTurnToBall_ApproachBall(player):
        return player.goLater('turnToBallFar')


    # Determine approach speed
    targetY = (ball.locRelY -
               (constants.BALL_KICK_LEFT_Y_L + constants.BALL_KICK_LEFT_Y_R) / 2.0 )
    sY = MyMath.clip(targetY,
                     constants.MIN_Y_SPEED,
                     constants.MAX_Y_SPEED)
    if fabs(sY) < constants.MIN_Y_MAGNITUDE:
        sY = 0.0

    if transitions.shouldApproachForKick(player):
        targetX = (ball.locRelX -
                   (constants.BALL_KICK_LEFT_X_CLOSE +
                    constants.BALL_KICK_LEFT_X_FAR) / 2.0)
        sX = MyMath.clip(ball.locRelX,
                         constants.MIN_X_SPEED,
                         constants.MAX_X_SPEED)
    else:
        sX = 0.0

#     player.printf("\tPosition for kick target_y is " +
#                   str(targetY), "cyan")
#     player.printf("\tPosition for kick sY is " + str(sY), "cyan")
#     player.printf("\tPosition for kick sX is " + str(sX), "cyan")
#     player.printf("\tBall dist is: " + str(ball.dist), "cyan")
#     player.printf("\tBall current y is: " +
#                   str(ball.locRelY) + " want between " +
#                   str(constants.BALL_KICK_LEFT_Y_L) +
#                   " and " +
#                   str(constants.BALL_KICK_LEFT_Y_R), "cyan")
#     player.printf("\tBall current x is: " +
#                   str(ball.locRelX) + " want between " +
#                   str(constants.BALL_KICK_LEFT_X_CLOSE) +
#                   " and " + str(constants.BALL_KICK_LEFT_X_FAR), "cyan")

    # Determine if we have stopped
    if player.brain.nav.isStopped():
        player.stoppedWalk = True

    # Walk if we have stopped or have the correct gait already
    if ball.on and player.stoppedWalk:
        # Set the correct gait, to make us walk better
        if player.currentGait != constants.NORMAL_GAIT:
            player.brain.CoA.setRobotTurnGait(player.brain.motion)
            player.currentGait = constants.NORMAL_GAIT
        player.currentChaseWalkY = sY
        player.currentChaseWalkX = sX
        player.setSpeed(0,sY,sX)

    return player.stay()

def waitBeforeKick(player):
    """
    Stop before we kick to make sure we want to kick
    """
    if player.firstFrame():
        player.stopWalking()
        player.currentChaseWalkX = 0
        player.currentChaseWalkY = 0
        player.currentChaseWalkTheta = 0

    if not player.brain.nav.isStopped():
        return player.stay()
#     elif transitions.shouldApproachForKick(player):
#         player.brain.tracker.trackBall()
#         return player.goLater('approachBall')
    elif transitions.shouldScanFindBall(player):
        player.brain.tracker.trackBall()
        return player.goLater('scanFindBall')
#     elif transitions.shouldPositionForKick(player):
#         player.brain.tracker.trackBall()
#         return player.goLater('positionForKick')
    else:
        return player.goLater('decideKick')

def decideKick(player):
    """
    Decides which kick to use
    """
    if player.firstFrame():
        player.stopWalking()
        player.currentChaseWalkX = 0
        player.currentChaseWalkY = 0
        player.currentChaseWalkTheta = 0
        player.sawOwnGoal = False
        player.sawOppGoal = False
        player.brain.tracker.switchTo('stopped')
        player.brain.motion.stopHeadMoves()
        player.executeMove(HeadMoves.KICK_SCAN)
        player.oppGoalLeftPostBearings = []
        player.oppGoalRightPostBearings = []
        player.myGoalLeftPostBearings = []
        player.myGoalRightPostBearings = []

    if (player.stateTime < SweetMoves.getMoveTime(HeadMoves.KICK_SCAN)):
        if player.brain.myGoalLeftPost.on:
            player.sawOwnGoal = True
            player.myGoalLeftPostBearings.append(player.brain.myGoalLeftPost.bearing)
        if player.brain.myGoalRightPost.on:
            player.sawOwnGoal = True
            player.myGoalRightPostBearings.append(player.brain.myGoalRightPost.bearing)
        if player.brain.oppGoalLeftPost.on:
            player.sawOppGoal = True
            player.oppGoalLeftPostBearings.append(player.brain.oppGoalRightPost.bearing)
        if player.brain.oppGoalRightPost.on:
            player.sawOppGoal = True
            player.oppGoalRightPostBearings.append(player.brain.oppGoalRightPost.bearing)
        return player.stay()
    elif player.sawOwnGoal:
        player.brain.tracker.trackBall()
        if constants.SUPER_SAFE_KICKS:
            return player.goLater('ignoreOwnGoal')
        myLeftPostBearing = None
        myRightPostBearing = None
        oppLeftPostBearing = None
        oppRightPostBearing = None
        if len(player.myGoalLeftPostBearings) > 0:
            myLeftPostBearing = (sum(player.myGoalLeftPostBearings) /
                                 len(player.myGoalLeftPostBearings))
        if len(player.myGoalRightPostBearings) > 0:
            myRightPostBearing = (sum(player.myGoalRightPostBearings) /
                                  len(player.myGoalRightPostBearings))
        if len(player.oppGoalLeftPostBearings) > 0:
            oppLeftPostBearing = (sum(player.oppGoalLeftPostBearings) /
                                 len(player.oppGoalLeftPostBearings))
        if len(player.oppGoalRightPostBearings) > 0:
            oppRightPostBearing = (sum(player.oppGoalRightPostBearings) /
                                   len(player.oppGoalRightPostBearings))

        if myLeftPostBearing is not None:
            player.printf("My left post bearing is: " + str(myLeftPostBearing),'cyan')
        if myRightPostBearing is not None:
            player.printf("My right post bearing is: " + str(myRightPostBearing),'cyan')
        if oppLeftPostBearing is not None:
            player.printf("Opp left post bearing is: " + str(oppLeftPostBearing),'cyan')
        if oppRightPostBearing is not None:
            player.printf("Opp right post bearing is: " + str(oppRightPostBearing),'cyan')

        # We see both posts
        if myLeftPostBearing is not None and myRightPostBearing is not None:
#             if player.brain.my.h > 0:
#                 return player.goLater('kickBallRight')
#             else:
#                 return player.goLater('kickBallLeft')
            # Goal in front
            if myRightPostBearing > myLeftPostBearing > 0:
                # kick right
                return player.goLater('kickBallRight')
            else:
                # kick left
                return player.goLater('kickBallLeft')
        elif oppLeftPostBearing is not None and oppRightPostBearing is not None:
            if oppLeftPostBearing < 0 and oppRightPostBearing > 0:
                # kick straight
                return player.goLater('kickBallStraight')
            else:
                if fabs(oppLeftPostBearing) > fabs(oppRightPostBearing):
                    # kick left
                    return player.goLater('kickBallLeft')
                else:
                    # kick right
                    return player.goLater('kickBallRight')

        elif myLeftPostBearing is not None:
#             if player.brain.my.h > 0:
#                 return player.goLater('kickBallRight')
#             else:
#                 return player.goLater('kickBallLeft')

            if myLeftPostBearing > 0:
                return player.goLater('kickBallRight')
            else:
                return player.goLater('kickBallLeft')
        elif myRightPostBearing is not None:
            if player.brain.my.h > 0:
                return player.goLater('kickBallRight')
            else:
                return player.goLater('kickBallLeft')

            if myRightPostBearing > 0:
                return player.goLater('kickBallLeft')
            else:
                return player.goLater('kickBallRight')

        # don't do anything
        return player.goLater('ignoreOwnGoal')
    elif player.sawOppGoal:
        return player.goLater('kickBallStraight')
        myLeftPostBearing = None
        myRightPostBearing = None
        oppLeftPostBearing = None
        oppRightPostBearing = None
        player.brain.tracker.trackBall()
        if len(player.myGoalLeftPostBearings) > 0:
            myLeftPostBearing = (sum(player.myGoalLeftPostBearings) /
                                 len(player.myGoalLeftPostBearings))
        if len(player.myGoalRightPostBearings) > 0:
            myRightPostBearing = (sum(player.myGoalRightPostBearings) /
                                  len(player.myGoalRightPostBearings))
        if len(player.oppGoalLeftPostBearings) > 0:
            oppLeftPostBearing = (sum(player.oppGoalLeftPostBearings) /
                                 len(player.oppGoalLeftPostBearings))
        if len(player.oppGoalRightPostBearings) > 0:
            oppRightPostBearing = (sum(player.oppGoalRightPostBearings) /
                                   len(player.oppGoalRightPostBearings))
        if myLeftPostBearing is not None:
            player.printf("My left post bearing is: " + str(myLeftPostBearing),'cyan')
        if myRightPostBearing is not None:
            player.printf("My right post bearing is: " + str(myRightPostBearing),'cyan')
        if oppLeftPostBearing is not None:
            player.printf("Opp left post bearing is: " + str(oppLeftPostBearing),'cyan')
        if oppRightPostBearing is not None:
            player.printf("Opp right post bearing is: " + str(oppRightPostBearing),'cyan')

        if oppLeftPostBearing is not None and oppRightPostBearing is not None:
            if oppLeftPostBearing < 0 and oppRightPostBearing > 0:
                # kick straight
                return player.goLater('kickBallStraight')
            else:
                if player.brain.my.h > 0:
                    return player.goLater('kickBallRight')
                else:
                    return player.goLater('kickBallLeft')
        else:
            if player.brain.my.h < -65:
                return player.goLater('kickBallLeft')
            elif player.brain.my.h > 65:
                return player.goLater('kickBallRight')
            else:
                return player.goLater('kickBallStraight')
        # kick straight
        return player.goLater('kickBallStraight')
    else:
        # use localization for kick
        return player.goLater('kickBallStraight')

def kickBallStraight(player):
    """
    Kick the ball forward.  Currently uses the left foot
    """
    if player.firstFrame():
        player.brain.tracker.trackBall()
        player.executeStiffness(StiffnessModes.LEFT_FAR_KICK_STIFFNESS)
        player.printf("We should kick straight!", 'cyan')
    if player.counter == 2:
        player.executeMove(SweetMoves.LEFT_FAR_KICK)

    if player.stateTime >= SweetMoves.getMoveTime(SweetMoves.LEFT_FAR_KICK):
        # trick the robot into standing up instead of leaning to the side
        player.executeStiffness(StiffnessModes.LOOSE_ARMS_STIFFNESSES)
        player.walkPose()

        if transitions.shouldScanFindBall(player):
            return player.goLater('scanFindBall')
        elif transitions.shouldApproachBall(player):
            return player.goLater('approachBall')
        elif transitions.shouldPositionForKick(player):
            return player.goLater('positionForKick')
        elif transitions.shouldTurnToBall_ApproachBall(player):
            return player.goLater('turnToBallFar')

    return player.stay()

def kickBallLeft(player):
    """
    Strafe in order to line up to kick the ball to the right
    """
    if player.firstFrame():
        player.brain.tracker.trackBall()
        player.setSpeed(0,1.5,0)
    elif player.counter == 10:
        player.stopWalking()
    elif player.brain.nav.isStopped():
        return player.goLater('kickBallLeftExecute')
    return player.stay()

def kickBallRight(player):
    """
    Kick the ball to the right, using the left foot
    """
    if player.firstFrame():
        player.brain.tracker.trackBall()
        player.executeStiffness(StiffnessModes.LEFT_SIDE_KICK_STIFFNESSES)
        player.printf("We should kick right!", 'cyan')
    if player.counter == 2:
        # Left side kick, means the sideways kick with the left foot
        # Kicks the ball to the right
        player.executeMove(SweetMoves.LEFT_SIDE_KICK)

    if player.stateTime >= SweetMoves.getMoveTime(SweetMoves.LEFT_SIDE_KICK):
        # trick the robot into standing up instead of leaning to the side
        player.executeStiffness(StiffnessModes.LOOSE_ARMS_STIFFNESSES)
        player.walkPose()
        if transitions.shouldScanFindBall(player):
            return player.goLater('scanFindBall')
        elif transitions.shouldApproachBall(player):
            return player.goLater('approachBall')
        elif transitions.shouldPositionForKick(player):
            return player.goLater('positionForKick')
        elif transitions.shouldTurnToBall_ApproachBall(player):
            return player.goLater('turnToBallFar')

    return player.stay()

def kickBallLeftExecute(player):
    """
    Kicks the ball to the left, using the right foot
    """
    if player.firstFrame():
        player.brain.tracker.trackBall()
        player.executeStiffness(StiffnessModes.RIGHT_SIDE_KICK_STIFFNESSES)
        player.printf("We should kick left!", 'cyan')
    if player.counter == 2:
        # Right side kick, means the sideways kick with the right foot
        # Kicks the ball to the left
        player.executeMove(SweetMoves.RIGHT_SIDE_KICK)

    if player.stateTime >= SweetMoves.getMoveTime(SweetMoves.RIGHT_SIDE_KICK):
        # trick the robot into standing up instead of leaning to the side
        player.executeStiffness(StiffnessModes.LOOSE_ARMS_STIFFNESSES)
        player.walkPose()
        if transitions.shouldScanFindBall(player):
            return player.goLater('scanFindBall')
        elif transitions.shouldApproachBall(player):
            return player.goLater('approachBall')
        elif transitions.shouldPositionForKick(player):
            return player.goLater('positionForKick')
        elif transitions.shouldTurnToBall_ApproachBall(player):
            return player.goLater('turnToBallFar')

    return player.stay()

def ignoreOwnGoal(player):
    """
    Method to intelligently ignore kicking into our own goal
    """
    if transitions.shouldSpinFindBall(player):
        return player.goNow('spinFindBall')

    return player.stay()

def avoidObstacle(player):
    """
    If we detect something in front of us, dodge it
    """
    if player.firstFrame():
        player.stopWalking()

    player.printf(player.brain.sonar)

    if not transitions.shouldAvoidObstacle(player):
        if player.brain.ball.on:
            return player.goLater("chase")
        else:
            return player.goLater("scanFindBall")
    return player.stay()<|MERGE_RESOLUTION|>--- conflicted
+++ resolved
@@ -70,13 +70,10 @@
 
         player.setSpeed(0, 0, constants.FIND_BALL_SPIN_SPEED)
 
-<<<<<<< HEAD
 #     if not player.brain.motion.isHeadActive():
 #         player.executeMove(HeadMoves.FIND_BALL_HEADS_LEFT)
 
-=======
     # Determine if we should leave this state
->>>>>>> c16338e1
     if player.brain.ball.on and constants.USE_LOC_CHASE:
         player.brain.tracker.trackBall()
         return player.goLater('positionOnBall')
