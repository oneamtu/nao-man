--- conflicted
+++ resolved
@@ -261,7 +261,6 @@
         elif self.chosenKick == SweetMoves.LEFT_SIDE_KICK:
             tracker.lookToDir('right')
 
-<<<<<<< HEAD
     def getNextOrbitPos(self):
         relX = -ChaseConstants.ORBIT_OFFSET_DIST * \
             cos(radians(ChaseConstants.ORBIT_STEP_ANGLE)) + self.brain.ball.relX
@@ -269,7 +268,6 @@
             sin(radians(ChaseConstants.ORBIT_STEP_ANGLE)) + self.brain.ball.relY
         relTheta = ChaseConstants.ORBIT_STEP_ANGLE * 2 + self.brain.ball.bearing
         return relX, relY, relTheta
-=======
 
     def shouldMoveAroundBall(self):
         return (self.brain.ball.x < self.brain.my.x
@@ -287,5 +285,4 @@
             y = self.brain.ball.y + 75.0
             destH = -90.0
 
-        return x, y, destH
->>>>>>> 11046ac1
+        return x, y, destH