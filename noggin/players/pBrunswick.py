
from . import SoccerFSA
from . import ChaseBallStates
from . import PositionStates
from . import FindBallStates
from . import KickingStates
from ..playbook import PBConstants
from . import BrunswickStates
from . import GoaliePositionStates
from . import GoalieChaseBallStates
from . import GoalieSaveStates
from . import ChaseBallTransitions

class SoccerPlayer(SoccerFSA.SoccerFSA):
    def __init__(self, brain):
        SoccerFSA.SoccerFSA.__init__(self,brain)
        self.addStates(GoaliePositionStates)
        self.addStates(GoalieChaseBallStates)
        self.addStates(GoalieSaveStates)
        self.addStates(PositionStates)
        self.addStates(FindBallStates)
        self.addStates(KickingStates)
        self.addStates(ChaseBallStates)
        self.addStates(BrunswickStates)

        self.setName('pBrunswick')
        self.currentRole = PBConstants.INIT_ROLE
        self.stoppedWalk = False
        self.currentSpinDir = None
        self.currentGait = None
        self.sawOwnGoal = False
        self.sawOppGoal = False
        self.oppGoalLeftPostBearings = []
        self.oppGoalRightPostBearings = []
        self.myGoalLeftPostBearings = []
        self.myGoalRightPostBearings = []
        self.trackingBall = False

        self.chosenKick = None
        self.kickDecider = None

<<<<<<< HEAD
        self.shouldSaveCounter = 0
        self.shouldChaseCounter = 0
=======
        self.angleToAlign = 0
>>>>>>> 52ab6dcd

    def run(self):
        if self.brain.gameController.currentState == 'gamePlaying':
            roleState = self.getNextState()

            if roleState != self.currentState:
                self.switchTo(roleState)

        SoccerFSA.SoccerFSA.run(self)

    def getNextState(self):
        playbookRole = self.brain.playbook.currentRole
        if playbookRole == self.currentRole:
            return self.currentState
        # We don't stop chasing if we are in certain roles
        elif (self.currentRole == PBConstants.CHASER and
              ChaseBallTransitions.shouldntStopChasing(self)):
            return self.currentState
        else:
            self.currentRole = playbookRole
            return self.getRoleState(playbookRole)

    def getRoleState(self,role):
        if role == PBConstants.CHASER:
            return 'chase'
        elif role == PBConstants.OFFENDER:
            return 'playbookPosition'
        elif role == PBConstants.DEFENDER:
            return 'playbookPosition'
        elif role == PBConstants.GOALIE:
            return 'goaliePosition'
        elif role == PBConstants.PENALTY_ROLE:
            return 'gamePenalized'
        elif role == PBConstants.SEARCHER:
            return 'scanFindBall'
        else:
            return 'scanFindBall'<|MERGE_RESOLUTION|>--- conflicted
+++ resolved
@@ -39,12 +39,10 @@
         self.chosenKick = None
         self.kickDecider = None
 
-<<<<<<< HEAD
         self.shouldSaveCounter = 0
         self.shouldChaseCounter = 0
-=======
+
         self.angleToAlign = 0
->>>>>>> 52ab6dcd
 
     def run(self):
         if self.brain.gameController.currentState == 'gamePlaying':
