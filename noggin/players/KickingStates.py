--- conflicted
+++ resolved
@@ -218,11 +218,7 @@
                                               shotAimPoint[0],
                                               shotAimPoint[1])
     if constants.DEBUG_KICKS: print "bearing to goal is ", bearingToGoal
-<<<<<<< HEAD
-    if constants.SHOOT_BALL_SIDE_FAR_KICK_ANGLE > abs(bearingToGoal) > \
-=======
     if constants.SHOOT_BALL_FAR_SIDE_KICK_ANGLE > abs(bearingToGoal) > \
->>>>>>> b6e14603
             constants.SHOOT_BALL_FAR_LOC_ALIGN_ANGLE:
         player.angleToAlign = bearingToGoal
         return player.goNow('alignOnBallStraightKick')
