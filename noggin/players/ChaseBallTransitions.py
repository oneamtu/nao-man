--- conflicted
+++ resolved
@@ -29,14 +29,10 @@
     return False
 
 def shouldSpinFindBall(player):
-<<<<<<< HEAD
-    if player.stateTime >= SweetMoves.getMoveTime(HeadMoves.HIGH_SCAN_BALL):
-=======
     """
     Should spin if we already tried searching
     """
-    if player.stateTime >= SweetMoves.getMoveTime(SweetMoves.SCAN_BALL):
->>>>>>> c16338e1
+    if player.stateTime >= SweetMoves.getMoveTime(HeadMoves.HIGH_SCAN_BALL):
         return True
     return False
 
