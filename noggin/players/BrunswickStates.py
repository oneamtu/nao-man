from ..playbook.PBConstants import DEFAULT_CHASER_NUMBER, GOALIE
from ..WebotsConfig import WEBOTS_ACTIVE

###
# Reimplementation of Game Controller States for pBrunswick
###

def gameReady(player):
    """
    Stand up, and pan for localization
    """
    player.gainsOn()
    player.standup()
    player.brain.tracker.locPans()
    if player.lastDiffState == 'gameInitial':
        return player.goLater('relocalize')
    return player.goLater('playbookPosition')

def gameSet(player):
    """
    Fixate on the ball, or scan to look for it
    """
    if player.firstFrame():
        player.stopWalking()
        if player.brain.my.playerNumber == DEFAULT_CHASER_NUMBER:
            player.brain.tracker.trackBall()
        else:
            player.brain.tracker.activeLoc()
<<<<<<< HEAD
        if player.brain.my.playerNumber == GOALIE:
=======
        if player.brain.playbook.role == GOALIE:
>>>>>>> fb97de10
            player.brain.resetGoalieLocalization()

    return player.stay()

def gamePlaying(player):
    player.gainsOn()
    roleState = player.getRoleState(player.currentRole)
    return player.goNow(roleState)

if WEBOTS_ACTIVE:
    gameInitial=gamePlaying

def penaltyShotsGameReady(player):
    if player.firstFrame():
        player.brain.tracker.locPans()
        player.walkPose()
        if player.brain.playbook.role == GOALIE:
            player.brain.resetGoalieLocalization()
    return player.stay()

def penaltyShotsGameSet(player):
    if player.firstFrame():
        if player.brain.playbook.role == GOALIE:
            player.brain.tracker.trackBall()
        else:
            player.brain.tracker.activeLoc()
    return player.stay()

def penaltyShotsGamePlaying(player):
    if player.brain.playbook.role == GOALIE:
        return player.goNow('penaltyGoalie')
    return player.goNow('penaltyKick')<|MERGE_RESOLUTION|>--- conflicted
+++ resolved
@@ -26,11 +26,7 @@
             player.brain.tracker.trackBall()
         else:
             player.brain.tracker.activeLoc()
-<<<<<<< HEAD
-        if player.brain.my.playerNumber == GOALIE:
-=======
         if player.brain.playbook.role == GOALIE:
->>>>>>> fb97de10
             player.brain.resetGoalieLocalization()
 
     return player.stay()
