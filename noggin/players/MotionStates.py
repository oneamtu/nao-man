--- conflicted
+++ resolved
@@ -109,12 +109,8 @@
 
 def walkstraightstop(player):
     if player.firstFrame():
-<<<<<<< HEAD
-        player.setSpeed(0,-6,20)
-=======
         player.brain.CoA.setRobotDribbleGait(player.brain.motion)
         player.setSpeed(1.5,-1.5,1.5)
->>>>>>> ab50af8e
 
     if player.counter == 500:
         return player.goLater('stopwalking')
