from ..playbook import PBConstants
from .. import NogginConstants
import GoalieTransitions as helper

CENTER_SAVE_THRESH = 15.
ORTHO_GOTO_THRESH = 100.0
STRAFE_ONLY = True
STRAFE_SPEED = 6
STRAFE_STEPS = 5

def goaliePosition(player):

    if helper.shouldSave(player):
        player.shouldSaveCounter += 1
        if player.shouldSaveCounter >= 2:
            return player.goNow('goalieSave')
    else:
        player.shouldSaveCounter = 0

    if helper.shouldChase(player):
        player.shouldChaseCounter+=1
        if player.shouldChaseCounter >= 3:
            return player.goLater('goalieChase')
    else:
        player.shouldChaseCounter = 0

    brain = player.brain
    ball = brain.ball
    nav = brain.nav
    my = brain.my

    if 0 <= ball.locDist <= PBConstants.BALL_LOC_LIMIT*(3./4.):
        brain.tracker.trackBall()
    else:
        brain.tracker.activeLoc()
    if ball.on:
        relY = ball.relY
    else:
        relY = 0

<<<<<<< HEAD
    position = player.brain.playbook.position
    useOmni = (MyMath.dist(my.x, my.y, position[0],
                           position[1]) <= ORTHO_GOTO_THRESH)
    relY = ball.relY

    if player.firstFrame():
        if STRAFE_ONLY:
            if relY > CENTER_SAVE_THRESH and nav.isStopped():
                nav.setSteps(0, STRAFE_SPEED, 0, STRAFE_STEPS)
                nav.switchTo('stepping')
            elif relY < -CENTER_SAVE_THRESH and nav.isStopped():
                nav.setSteps(0, -STRAFE_SPEED, 0, STRAFE_STEPS)
                nav.switchTo('stepping')
        else:
            if useOmni:
                nav.omniGoTo(position[0], position[1],
=======
    if STRAFE_ONLY:
        if relY > CENTER_SAVE_THRESH and nav.isStopped():
            nav.setSteps(0, STRAFE_SPEED, 0, STRAFE_STEPS)
            nav.switchTo('stepping')
        elif relY < -CENTER_SAVE_THRESH and nav.isStopped():
            nav.setSteps(0, -STRAFE_SPEED, 0, STRAFE_STEPS)
            nav.switchTo('stepping')
    else:
        position = player.brain.playbook.position
        useOrtho = True #(MyMath.dist(brain.my.x, brain.my.y, position[0],
                                   #position[1]) <= ORTHO_GOTO_THRESH)
        if nav.destX != position[0] or nav.destY != position[1] or\
                useOrtho!=nav.movingOrtho or player.firstFrame():
            if useOrtho:
                nav.orthoGoTo(position[0], position[1],
>>>>>>> b0012ccd
                              NogginConstants.OPP_GOAL_HEADING)
            else:
                nav.goTo(position[0], position[1],
                         NogginConstants.OPP_GOAL_HEADING)
<<<<<<< HEAD
    elif nav.destX != position[0] or nav.destY != position[1] or\
        useOmni!=nav.movingOmni:
        if STRAFE_ONLY:
            if relY > CENTER_SAVE_THRESH and nav.isStopped():
                nav.setSteps(0, STRAFE_SPEED, 0, STRAFE_STEPS)
                nav.switchTo('stepping')
            elif relY < -CENTER_SAVE_THRESH and nav.isStopped():
                nav.setSteps(0, -STRAFE_SPEED, 0, STRAFE_STEPS)
                nav.switchTo('stepping')
        else:
            if useOmni:
                nav.omniGoTo(position[0], position[1],
                             NogginConstants.OPP_GOAL_HEADING)
            else:
                nav.goTo(position[0], position[1],
                         NogginConstants.OPP_GOAL_HEADING)
=======
>>>>>>> b0012ccd
    # we're at the point, let's switch to another state
    if nav.isStopped() and player.counter > 0:
        return player.goLater('goalieAtPosition')

    return player.stay()

def goalieAtPosition(player):
    """
    State for when we're at the position
    """
    if helper.shouldSave(player):
        player.shouldSaveCounter += 1
        if player.shouldSaveCounter >= 2:
            return player.goNow('goalieSave')
    else:
        player.shouldSaveCounter = 0

    if helper.shouldChase(player):
        player.shouldChaseCounter+=1
        if player.shouldChaseCounter >= 3:
            return player.goLater('goalieChase')
    else:
        player.shouldChaseCounter = 0

    brain = player.brain
    ball = brain.ball
    if 0 <= brain.ball.locDist <= PBConstants.BALL_LOC_LIMIT:
        brain.tracker.trackBall()
    else:
        brain.tracker.activeLoc()

    if ball.on:
        relY = brain.ball.relY
    else:
        relY = 0

    if STRAFE_ONLY:
        if brain.nav.isStopped() and abs(relY) > CENTER_SAVE_THRESH:
            return player.goLater('goaliePosition')
    elif brain.nav.notAtHeading(brain.nav.destH) or\
            not brain.nav.atDestinationCloser():
        return player.goLater('goaliePosition')

    return player.stay()
<|MERGE_RESOLUTION|>--- conflicted
+++ resolved
@@ -3,7 +3,7 @@
 import GoalieTransitions as helper
 
 CENTER_SAVE_THRESH = 15.
-ORTHO_GOTO_THRESH = 100.0
+ORTHO_GOTO_THRESH = NogginConstants.CENTER_FIELD_X/2
 STRAFE_ONLY = True
 STRAFE_SPEED = 6
 STRAFE_STEPS = 5
@@ -38,24 +38,6 @@
     else:
         relY = 0
 
-<<<<<<< HEAD
-    position = player.brain.playbook.position
-    useOmni = (MyMath.dist(my.x, my.y, position[0],
-                           position[1]) <= ORTHO_GOTO_THRESH)
-    relY = ball.relY
-
-    if player.firstFrame():
-        if STRAFE_ONLY:
-            if relY > CENTER_SAVE_THRESH and nav.isStopped():
-                nav.setSteps(0, STRAFE_SPEED, 0, STRAFE_STEPS)
-                nav.switchTo('stepping')
-            elif relY < -CENTER_SAVE_THRESH and nav.isStopped():
-                nav.setSteps(0, -STRAFE_SPEED, 0, STRAFE_STEPS)
-                nav.switchTo('stepping')
-        else:
-            if useOmni:
-                nav.omniGoTo(position[0], position[1],
-=======
     if STRAFE_ONLY:
         if relY > CENTER_SAVE_THRESH and nav.isStopped():
             nav.setSteps(0, STRAFE_SPEED, 0, STRAFE_STEPS)
@@ -71,30 +53,10 @@
                 useOrtho!=nav.movingOrtho or player.firstFrame():
             if useOrtho:
                 nav.orthoGoTo(position[0], position[1],
->>>>>>> b0012ccd
                               NogginConstants.OPP_GOAL_HEADING)
             else:
                 nav.goTo(position[0], position[1],
                          NogginConstants.OPP_GOAL_HEADING)
-<<<<<<< HEAD
-    elif nav.destX != position[0] or nav.destY != position[1] or\
-        useOmni!=nav.movingOmni:
-        if STRAFE_ONLY:
-            if relY > CENTER_SAVE_THRESH and nav.isStopped():
-                nav.setSteps(0, STRAFE_SPEED, 0, STRAFE_STEPS)
-                nav.switchTo('stepping')
-            elif relY < -CENTER_SAVE_THRESH and nav.isStopped():
-                nav.setSteps(0, -STRAFE_SPEED, 0, STRAFE_STEPS)
-                nav.switchTo('stepping')
-        else:
-            if useOmni:
-                nav.omniGoTo(position[0], position[1],
-                             NogginConstants.OPP_GOAL_HEADING)
-            else:
-                nav.goTo(position[0], position[1],
-                         NogginConstants.OPP_GOAL_HEADING)
-=======
->>>>>>> b0012ccd
     # we're at the point, let's switch to another state
     if nav.isStopped() and player.counter > 0:
         return player.goLater('goalieAtPosition')
