--- conflicted
+++ resolved
@@ -1,11 +1,7 @@
 from .. import NogginConstants as Constants
 from . import ChaseBallConstants as ChaseConstants
 import man.noggin.util.MyMath as MyMath
-<<<<<<< HEAD
-import man.motion.SweetMoves as SweetMoves
-=======
 import PositionTransitions as Transitions
->>>>>>> 4de7b53f
 
 def positionLocalize(player):
     """
@@ -108,21 +104,4 @@
     if Transitions.atSpinBallDir(player):
         return player.goLater('atSpinBallPosition')
 
-<<<<<<< HEAD
-    return player.stay()
-
-
-def kickAtPosition(player):
-    if player.firstFrame():
-        player.brain.tracker.trackBall()
-    if player.counter == 2:
-        player.executeMove(SweetMoves.LEFT_FAR_KICK)
-
-    if player.stateTime >= SweetMoves.getMoveTime(SweetMoves.LEFT_FAR_KICK):
-        # trick the robot into standing up instead of leaning to the side
-        player.setSpeed(0,0,0)
-        return player.goLater('atPosition')
-
-=======
->>>>>>> 4de7b53f
     return player.stay()