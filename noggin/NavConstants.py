--- conflicted
+++ resolved
@@ -14,7 +14,11 @@
 
 ORBIT_LEFT = -1
 ORBIT_RIGHT = 1
-<<<<<<< HEAD
+ORBIT_SMALL_ANGLE = 35
+ORBIT_SMALL_GAIN = .5
+ORBIT_MID_GAIN = .8
+ORBIT_LARGE_ANGLE = 90
+ORBIT_LARGE_GAIN = 1
 
 #navigator.py
 LOC_IS_ACTIVE_H  = 400
@@ -38,12 +42,5 @@
 POSITION_NEAR_SCALE = 0
 POSITION_MEDIUM_SCALE = 0.6
 POSITION_FAR_SCALE = 1.0
-=======
-ORBIT_SMALL_ANGLE = 35
-ORBIT_SMALL_GAIN = .5
-ORBIT_MID_GAIN = .8
-ORBIT_LARGE_ANGLE = 90
-ORBIT_LARGE_GAIN = 1
 
 FRAME_RATE = 19                 # Rough estimate. fps
->>>>>>> 52ab6dcd
