--- conflicted
+++ resolved
@@ -12,12 +12,9 @@
 
 #include "EKF.h"
 #include "VisualBall.h"
-<<<<<<< HEAD
 #include "EKFStructs.h"
-=======
 #include "NBMath.h"
 #include "NogginStructs.h"
->>>>>>> 1e8e6698
 
 // Parameters
 #define ASSUMED_FPS 30.0
@@ -69,13 +66,8 @@
     virtual ~BallEKF() {}
 
     // Update functions
-<<<<<<< HEAD
-    void updateModel(VisualBall * ball);
+    void updateModel(VisualBall * ball, bool _useCartesian=false);
     void sawTeammateBall(BallMeasurement m);
-=======
-    void updateModel(VisualBall * ball, bool _useCartesian=false);
-    void sawTeammateBall(Measurement m);
->>>>>>> 1e8e6698
     void sawBall(VisualBall * ball);
 
     // Getters
