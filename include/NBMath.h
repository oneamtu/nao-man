/*
 * Northern Bites file with math expressions needed in many modules/threads
 */

#ifndef NBMath_h_DEFINED
#define NBMath_h_DEFINED
#include <cmath>

static const float M_TO_CM  = 100.0f;
static const float CM_TO_M  = 0.01f;
static const float CM_TO_MM = 10.0f;
static const float MM_TO_CM = 0.1f;

static const double PI = M_PI;
static const double DEG_OVER_RAD = 180.0 / M_PI;
static const double RAD_OVER_DEG = M_PI / 180.0;
static const float M_PI_FLOAT = static_cast<float>(M_PI);
static const float TO_DEG = 180.0f/M_PI_FLOAT;
#ifndef TO_RAD
static const float TO_RAD = M_PI_FLOAT/180.0f;
#endif
static const float QUART_CIRC_RAD = M_PI / 2.0f;

namespace NBMath {

    inline static int ROUND(float x) {
        if ((x-static_cast<int>(x)) >= 0.5) return (static_cast<int>(x)+1);
        if ((x-static_cast<int>(x)) <= -0.5) return (static_cast<int>(x)-1);
        else return (int)x;
    }

    static const float clip(const float value,const float minValue, const float maxValue) {
        if (value > maxValue)
            return maxValue;
        else if (value < minValue)
            return minValue;
        else
            return value;
    }

    static const float clip(const float value, const float minMax){
        return clip(value,-minMax,minMax);
    }

    /**
     * Given a float return its sign
     *
     * @param f the number to examine the sign of
     * @return -1.0f if f is less than 0.0f, 1.0f otherwise
     */
    static float sign(const float f)
    {
        if (f < 0.0f) {
            return -1.0f;
        } else if (f > 0.0f) {
            return 1.0f;
        } else {
            return 0.0f;
        }
    }

}

<<<<<<< HEAD
=======

/**
 * Returns an equivalent angle to the one passed in with value between positive
 * and negative pi.
 *
 * @param theta The angle to be simplified
 *
 * @return The equivalent angle between -pi and pi.
 */
inline static float subPIAngle(float theta)
{
    while( theta > M_PI) {
        theta -= 2.0f*M_PI;
    }

    while( theta < -M_PI) {
        theta += 2.0f*M_PI;
    }
    return theta;
}

>>>>>>> 1e8e6698
#endif //NBMath_h<|MERGE_RESOLUTION|>--- conflicted
+++ resolved
@@ -61,9 +61,6 @@
 
 }
 
-<<<<<<< HEAD
-=======
-
 /**
  * Returns an equivalent angle to the one passed in with value between positive
  * and negative pi.
@@ -83,6 +80,4 @@
     }
     return theta;
 }
-
->>>>>>> 1e8e6698
 #endif //NBMath_h