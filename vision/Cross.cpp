// This file is part of Man, a robotic perception, locomotion, and
// team strategy application created by the Northern Bites RoboCup
// team of Bowdoin College in Brunswick, Maine, for the Aldebaran
// Nao robot.
//
// Man is free software: you can redistribute it and/or modify
// it under the terms of the GNU Lesser Public License as published by
// the Free Software Foundation, either version 3 of the License, or
// (at your option) any later version.
//
// Man is distributed in the hope that it will be useful,
// but WITHOUT ANY WARRANTY; without even the implied warranty of
// MERCHANTABILITY or FITNESS FOR A PARTICULAR PURPOSE.  See the
// GNU Lesser Public License for more details.
//
// You should have received a copy of the GNU General Public License
// and the GNU Lesser Public License along with Man.  If not, see
// <http://www.gnu.org/licenses/>.


/*
 * This is where we do all major ball related processing.  For now we
 * still do run length encoding to find candidate balls.
*/

#include <iostream>
#include "Cross.h"
#include "debug.h"

//using namespace std;

<<<<<<< HEAD
#ifdef OFFLINE
static bool CROSSDEBUG = false;
#else
static bool CROSSDEBUG = false;
#endif

Cross::Cross(Vision* vis, Threshold* thr)
    : vision(vis), thresh(thr)
=======
Cross::Cross(Vision* vis, Threshold* thr, Field* fie)
    : vision(vis), thresh(thr), field(fie)
>>>>>>> 921d78da
{
	const int MAX_CROSS_RUNS = 400;
	blobs = new Blobs(MAX_CROSS_RUNS);
    allocateColorRuns();
}


/* Initialize the data structure.
 * @param s     the slope corresponding to the robot's head tilt
 */
void Cross::init()
{
	blobs->init();
	numberOfRuns = 0;
}

/* This is the entry  point for cross detection called in Threshold.cc
 */

void Cross::createObject() {
	// TODO:  These were thrown together in an hour.  They should
	// be more rigorously determined
	const int maxWidth = 55;
	const int maxHeight = 55;
	const int minWidth = 5;
	const int minHeight = 5;
	const int maxRatio = 5;

	// do basic run-length encoding
	if (numberOfRuns > 1) {
		for (int i = 0; i < numberOfRuns; i++) {
			// search for contiguous blocks
			int nextX = runs[i].x;
			int nextY = runs[i].y;
			int nextH = runs[i].h;
			blobs->blobIt(nextX, nextY, nextH);
		}
	}
	if (CROSSDEBUG)
		cout << blobs->number() << " white blobs" << endl;
	// loop through all the blobs and test the ones that are the right
	// basic size
	for (int i = 0; i < blobs->number(); i++) {
		Blob candidate = blobs->get(i);
		if (candidate.width() < maxWidth && candidate.height() < maxHeight &&
			candidate.width() > minWidth && candidate.height() > minHeight &&
			candidate.width() < maxRatio * candidate.height()  &&
			candidate.height() < maxRatio * candidate.width()) {
			checkForX(candidate);
		}
	}
}

/* This method takes in a candidate field cross and decides if it is good enough.
   We run it through a series of sanity checks.  If it passes them all then
   it is called a cross.
 */


void Cross::checkForX(Blob b) {

	const float greenThreshold = 0.8f;
	int x = b.getLeftTopX();
	int y = b.getLeftTopY();
	int w = b.width();
	int h = b.height();
	int count = 0, counter = 0;
	// First we scan the outside of the blob.  It should basically be all
	// green.  What we don't want are line fragments or robot fragments
	// so finding white is very bad.

	// first scan the sides
	for (int i = max(0, y - 2); i < min(IMAGE_HEIGHT - 1, y + h + 2); i++) {
		if (x > 1) {
			if (thresh->thresholded[i][x - 2] == GREEN)
				count++;
			else if (thresh->thresholded[i][x - 2] == WHITE)
				count-=3;
			counter++;
		} else return;
		if (x + w + 2 < IMAGE_WIDTH) {
			if (thresh->thresholded[i][x + w+ 2] == GREEN)
				count++;
			else if (thresh->thresholded[i][x + w+ 2] == WHITE)
				count-=3;
			counter++;
		} else return;
	}

	// now scan above and below
	for (int i = max(0, x - 2); i < min(IMAGE_WIDTH - 1, x + w + 2); i++) {
		if (y > 1) {
			if (thresh->thresholded[y - 2][i] == GREEN)
				count++;
			else if (thresh->thresholded[y - 2][i] == WHITE)
				count-=3;
			counter++;
		} else return;
		if (y + h + 2 < IMAGE_HEIGHT) {
			if (thresh->thresholded[y+h+2][i] == GREEN)
				count++;
			else if (thresh->thresholded[y+h+2][i] == WHITE)
				count-=3;
			counter++;
		} else return;
	}

	const int HORIZONCHECK = 15;
	// make sure we aren't too close to the horizon
	if (y - HORIZONCHECK < field->horizonAt(x) && field->horizonAt(x) > 0) return;
	if (y - HORIZONCHECK < field->horizonAt(x+w) && field->horizonAt(x+w) > 0) return;

	// if we pass the basic threshold then make sure it isn't a line
	if (count > (float)counter * greenThreshold) {
		// first make sure this isn't really a line
        point <int> plumbLineTop, plumbLineBottom, line1start, line1end;
        plumbLineTop.x = x + w / 2; plumbLineTop.y = y;
        plumbLineBottom.x = x; plumbLineBottom.y = y + h;
        const vector <VisualLine>* lines = vision->fieldLines->getLines();
        for (vector <VisualLine>::const_iterator k = lines->begin();
             k != lines->end(); k++) {
            pair<int, int> foo = Utility::
                plumbIntersection(plumbLineTop, plumbLineBottom,
                                  k->start, k->end);
            if (foo.first != NO_INTERSECTION && foo.second != NO_INTERSECTION) {
				if (CROSSDEBUG)
					cout << "Throwing out blob that is part of a line" << endl;
				return;
            }
        }
		// Is the cross white enough?  At least half the pixels must be white.
		if (!rightBlobColor(b, 0.5f)) {
			if (CROSSDEBUG) {
				cout << "Tossing a blob for not being white enough " << endl;
			}
			return;
		}
		// passed all of our current sanity checks
		if (CROSSDEBUG) {
			cout << "Found a cross " << endl;
			b.printBlob();
		}
		// Make sure we don't have more than one candidate cross.  Note:  we
		// actually can see two crosses at some places on the field, but for
		// now we just will ID one of them.
		// TODO:  allow seeing two crosses - but must test whether they are
		// correctly aligned with each other, etc.
		if (vision->cross->getWidth() > 0) {
			if (w * h > vision->cross->getWidth() * vision->cross->getHeight()) {
				vision->cross->updateCross(&b);
				if (CROSSDEBUG) {
					cout << "Larger than previous cross." << endl;
				}
			} else {
				if (CROSSDEBUG) {
					cout << "Threw out extra cross - smaller " << endl;
				}
			}
		} else {
			vision->cross->updateCross(&b);
		}
	}
}

/* Adds a new run to the basic data structure.

   runs structure contains:
   -x of start column
   -y of start column
   -height of run

   @param x     x value of run
   @param y     y value of top of run
   @param h     height of run
*/
void Cross::newRun(int x, int y, int h)
{
    const int RUN_VALUES = 3;    // x, y, and h of course

    if (numberOfRuns < runsize) {
        int last = numberOfRuns - 1;
        // skip over noise --- jumps over two pixel noise currently.
        //HW--added CONSTANT for noise jumps.
        if (last > 0 && runs[last].x == x &&
            (runs[last].y - (y + h) <= NOISE_SKIPS)) {
            runs[last].h += runs[last].y - y; // merge run lengths
            runs[last].y = y; // reset the new y val
            h = runs[last].h;
            numberOfRuns--; // don't count this merge as a new run
        } else {
            runs[numberOfRuns].x = x;
            runs[numberOfRuns].y = y;
            runs[numberOfRuns].h = h;
        }

        numberOfRuns++;
    }
}

/* Allocate the required amount of memory dependent on the primary color
*/
void Cross::allocateColorRuns()
{
	const int RUN_VALUES = 3;         // x, y and h
	const int RUNS_PER_SCANLINE = 15;
    const int RUNS_PER_LINE = 5;

    int run_num = RUN_VALUES;
	run_num = IMAGE_WIDTH * RUNS_PER_SCANLINE;
	runsize = IMAGE_WIDTH * RUNS_PER_LINE;
    runs = (run*)malloc(sizeof(run) * run_num);
}

/* Checks out how much of the blob is of the right color.
 * If it is enough returns true, if not false.
 * @param tempobj     the cross we're checking
 * @param minpercent  how good it needs to be
 * @return            was it good enough?
 */
bool Cross::rightBlobColor(Blob tempobj, float minpercent) {
    int x = tempobj.getLeft();
    int y = tempobj.getTop();
    int spanX = tempobj.width();
    int spanY = tempobj.height();
    if (spanX < 1 || spanY < 1) return false;
    int ny, nx, starty, startx;
    int good = 0, total = 0;
    for (int i = 0; i < spanY; i++) {
        starty = y + i;
        startx = x;
        for (int j = 0; j < spanX; j++) {
            nx = startx + j;
            ny = starty;
            if (ny > -1 && nx > -1 && ny < IMAGE_HEIGHT && nx < IMAGE_WIDTH) {
                total++;
                if (thresh->thresholded[ny][nx] == WHITE) {
                    good++;
                }
            }
        }
    }
    float percent = (float)good / (float) (total);
    if (percent > minpercent) {
        return true;
    }
    return false;
}

<|MERGE_RESOLUTION|>--- conflicted
+++ resolved
@@ -29,19 +29,14 @@
 
 //using namespace std;
 
-<<<<<<< HEAD
 #ifdef OFFLINE
 static bool CROSSDEBUG = false;
 #else
 static bool CROSSDEBUG = false;
 #endif
 
-Cross::Cross(Vision* vis, Threshold* thr)
-    : vision(vis), thresh(thr)
-=======
 Cross::Cross(Vision* vis, Threshold* thr, Field* fie)
     : vision(vis), thresh(thr), field(fie)
->>>>>>> 921d78da
 {
 	const int MAX_CROSS_RUNS = 400;
 	blobs = new Blobs(MAX_CROSS_RUNS);
