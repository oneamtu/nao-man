// This file is part of Man, a robotic perception, locomotion, and
// team strategy application created by the Northern Bites RoboCup
// team of Bowdoin College in Brunswick, Maine, for the Aldebaran
// Nao robot.
//
// Man is free software: you can redistribute it and/or modify
// it under the terms of the GNU Lesser Public License as published by
// the Free Software Foundation, either version 3 of the License, or
// (at your option) any later version.
//
// Man is distributed in the hope that it will be useful,
// but WITHOUT ANY WARRANTY; without even the implied warranty of
// MERCHANTABILITY or FITNESS FOR A PARTICULAR PURPOSE.  See the
// GNU Lesser Public License for more details.
//
// You should have received a copy of the GNU General Public License
// and the GNU Lesser Public License along with Man.  If not, see
// <http://www.gnu.org/licenses/>.


/*
 * Robots.cpp is where we do our robot recognition work in vision.
 * While it is true that this code sort of worked in 2008, we were
 * foolishly using high-res images at that time.  Since then the code
 * has languished and is frankly a mess.  However, the basic ideas
 * are pretty good and it could probably be salvaged when someone
 * has the time to do so.  We do not currently have this code turned
 * on.
 *
 * The major idea of this code is to do a highly modified version of
 * run-length-encoding where the runs are hybrid color runs that run
 * from the first seen bit of color in a scanline to the last.  Since
 * the colored pieces of the robot are not connected we often have
 * to glue disparate blobs together.  This is not easy to do and it
 * is where most of the work is needed.
 */

#include <iostream>
#include "Robots.h"
#include "debug.h"
#include <vector>

using namespace std;

<<<<<<< HEAD
#ifdef OFFLINE
static const bool ROBOTSDEBUG = false;
#else
static const bool ROBOTSDEBUG = false;
#endif

Robots::Robots(Vision* vis, Threshold* thr, int col)
    : vision(vis), thresh(thr), color(col)
=======
Robots::Robots(Vision* vis, Threshold* thr, Field* fie, int col)
    : vision(vis), thresh(thr), field(fie), color(col)
>>>>>>> 921d78da
{
	const int MAX_ROBOT_RUNS = 400;
	blobs = new Blobs(MAX_ROBOT_RUNS);
    allocateColorRuns();
}


/* Initialize the data structure.
 * @param s     the slope corresponding to the robot's head tilt
 */
void Robots::init()
{
	blobs->init();
	numberOfRuns = 0;
}

/* Set the primary color.  Depending on the color, we have different space needs
 * @param c        the color
 */
void Robots::setColor(int c)
{
    const int RUN_VALUES = 3;           // x, y, and h
    const int RUNS_PER_LINE = 5;
    const int RUNS_PER_SCANLINE = 15;

    runsize = 1;
    int run_num = RUN_VALUES;
    color = c;
	run_num = IMAGE_WIDTH * RUNS_PER_SCANLINE;
	runsize = IMAGE_WIDTH * RUNS_PER_LINE;
    runs = (run*)malloc(sizeof(run) * run_num);
}


/* Allocate the required amount of memory dependent on the primary color
*/
void Robots::allocateColorRuns()
{
	const int RUN_VALUES = 3;         // x, y and h
	const int RUNS_PER_SCANLINE = 15;
    const int RUNS_PER_LINE = 5;

    int run_num = RUN_VALUES;
    // depending on the color we have more or fewer runs available
	run_num = IMAGE_WIDTH * RUNS_PER_SCANLINE;
	runsize = IMAGE_WIDTH * RUNS_PER_LINE;
    runs = (run*)malloc(sizeof(run) * run_num);
}


/* Robot recognition methods
 */


void Robots::preprocess() {
    // do some robot scanning stuff - we're going to analyze our runs and see if
	//they could be turned into viable robot runs
    int bigh = IMAGE_HEIGHT, firstn = -1, lastn = -1, bot = -1;
    // first do the Navy robots
    for (int i = 0; i < IMAGE_WIDTH - 1; i+= 1) {
		int colorRun = thresh->getRobotTop(i, color);
		// if we saw a robot run in this scanline then process it
        if (colorRun != -1) {
			// our goal is to find a swath of runs and essentially grab them all at once
			// in a sense we're blobbing here
            firstn = i;
            lastn = 0;
            bigh = colorRun;
            bot = thresh->getRobotBottom(i, color);
			// as long as we're connected to more runs, keep scooping them up
            while ((thresh->getRobotTop(i, color) != -1 ||
					thresh->getRobotTop(i+1, color) != -1)
				   && i < IMAGE_WIDTH - 3) {
                if (thresh->getRobotTop(i, color) < bigh &&
					thresh->getRobotTop(i, color) != -1) {
                    bigh = thresh->getRobotTop(i, color);
                }
                if (thresh->getRobotBottom(i, color) > bot) {
                    bot = thresh->getRobotBottom(i, color);
                }
                i+=1;
                lastn+=1;
            }
			// now feed them all into our run structure
            for (int k = firstn; k < firstn + lastn; k+= 1) {
                newRun(k, bigh, bot - bigh);
                // cout << "Runs " << k << " " << bigh << " " << (bot - bigh)
                //      << endl;
            }
            //cout << "Last " << lastn << " " << bigh << " " << bot << endl;
            //drawRect(firstn, bigh, lastn, bot - bigh, RED);
        }
    }
}


/* Try and recognize robots.  Basically we're doing blobbing here, but with lots of extra
   twists.  Mainly we're being extremely loose with the conditions under which we consider
   blobs to be "connected."  We're trying to take advantage of the properties of the robots -
   namely that they stand vertically normally.
 */


void Robots::robot(int bigGreen)
{
	if (numberOfRuns < 1) return;
    const int lastRunXInit = -30;
    const int resConst = 10;
    const int blobHeightMin = 5;
    const int robotBlobMin = 10;

    int lastrunx = lastRunXInit, lastruny = 0, lastrunh = 0;

    // loop through all of the runs of this color
    for (int i = 0; i < numberOfRuns; i++) {
        if (runs[i].x < lastrunx + resConst) {
            for (int k = lastrunx; k < runs[i].x; k+= 1) {
                blobs->blobIt(k, lastruny, lastrunh);
            }
        }
		// now we can add the run normally
        blobs->blobIt(runs[i].x, runs[i].y, runs[i].h);
		// set the current as the last
        lastrunx = runs[i].x; lastruny = runs[i].y; lastrunh = runs[i].h;
    }
    // check each of the candidate blobs to see if it might reasonably be
    // called a piece of a robot
    for (int i = 0; i < blobs->number(); i++) {
		// TODO:  Also need a check that there is some actual blob of
		// color - we get carried away building this and can do so with
		// very little in the way of actual robot color, which is dangerous
		if (blobs->get(i).getBottom() < field->horizonAt(blobs->get(i).getLeft())) {
			blobs->init(i);
		} else if (noWhite(blobs->get(i))) {
			thresh->drawRect(blobs->get(i).getLeft(), blobs->get(i).getTop(),
							 blobs->get(i).width(), blobs->get(i).height(), WHITE);
			blobs->init(i);
		}
		if (blobs->get(i).height() > blobHeightMin) {
			expandRobotBlob(i);
		}
    }
    // now that we've done some expansion, see if we can merge any of the big blobs
    mergeBigBlobs();
    // try expanding again after the merging
    for (int i = 0; i < blobs->number(); i++) {
		if (ROBOTSDEBUG) {
			if (blobs->get(i).width() > 1) {
				thresh->drawRect(blobs->get(i).getLeft(), blobs->get(i).getTop(),
								 blobs->get(i).width(), blobs->get(i).height(), BLACK);
			}
		}
	}
	// TODO:  Need to see if any of our remaining blobs are subsumed by other blobs
    int biggest = -1, index1 = -1, second = -1, index2 = -1;
    // collect up the two biggest blobs - those are the two we'll put into field objects
    for (int i = 0; i < blobs->number(); i++) {
		// for now we'll use closest y - eventually we should use pixestimated distance
        // TODO: for now we'll use closest y - eventually we should use
        // pixestimated distance
        int area = blobs->get(i).getArea();
        if (viableRobot(blobs->get(i)) && blobs->get(i).getArea() >= biggest) {
            second = biggest;
            index2 = index1;
            index1 = i;
            biggest = blobs->get(i).getArea();
        } else if (viableRobot(blobs->get(i)) && blobs->get(i).getArea() > robotBlobMin) {
            second = area;
            index2 = i;
        }
    }
    // if we found some viable blobs, then add them as field objects
    if (index1 != -1) {
        updateRobots(1, index1);
        if (index2 != -1)
            updateRobots(2, index2);
    }
}

/* We have a swatch of color.  Let's make sure that there is some white
   around somewhere as befits our robots.
 */

bool Robots::noWhite(Blob b) {
	const int MINWHITE = 5;

	int left = b.getLeft(), right = b.getRight();
	int top = b.getTop(), bottom = b.getBottom();
	int width = b.width();
	int tops, bottoms;
	for (int i = 1; i < 10; i++) {
		tops = 0; bottoms = 0;
		for (int x = left; x <= right; x++) {
			if (thresh->thresholded[top - i][x] == WHITE)
				tops++;
			if (thresh->thresholded[bottom+i][x] == WHITE)
				bottoms++;
			if (tops > width / 2 || tops == width) return false;
			if (bottoms > width / 2 || tops == width) return false;
		}
	}
	// perhaps there is white inside (hands do this sometime)
	for (int i = top; i <= bottom; i++) {
		tops = 0; bottoms = 0;
		for (int x = left; x <= right; x++) {
			if (thresh->thresholded[i][x] == WHITE)
				tops++;
			if (tops > width / 4) return false;
		}
	}
	return true;
}

/*  We have a "blob" that might be part of a robot.
	We built our blobs a little strangely and they
    may not be complete.  Let's see if we can expand them a bit.
	Essentially we look around the
    sides of the blobs and see if we can expand the area of the blob.
 */

void Robots::expandRobotBlob(int which)
{
	const int BIGGAIN = 10;
	int gain;
	expandHorizontally(which, 1);
	expandHorizontally(which, -1);
	gain = expandVertically(which, 1);
	gain += expandVertically(which, -1);
	//cout << "Blob " << which << " gained " << gain << endl;
	if (gain > BIGGAIN) {
		expandHorizontally(which, 1);
		expandHorizontally(which, -1);
    }
}

/* Try and expand one of the sides of the blob.
   Keep scanning vertically from the side of the robot
   looking for evidence that you are still getting part
   of the robot.  Stop when you don't have that evidence.
   Reset the size of the robot accordingly.
 */

void Robots::expandHorizontally(int which, int dir) {
	int boundary;
	if (dir < 0)
		boundary = blobs->get(which).getLeft();
	else
		boundary = blobs->get(which).getRight();
	int top = blobs->get(which).getTop();
	int bottom = blobs->get(which).getBottom();
	int height = blobs->get(which).height();
    int x, y;
    bool good = true;   // lets us know if we are still expanding
	int goodPix, gotCol, white, opposites, green;
	// loop until we hit the image edge or can't expand anymore
    for (x = boundary; good && x >  -1 && x < IMAGE_WIDTH; x+= dir) {
        good = false;
		gotCol = 0;
		goodPix = 0;
		white = 0;
		opposites = 0;
		green = 0;
        for (y = top; y < bottom && !good; y += 1) {
			int pix = thresh->thresholded[y][x];
            if (pix == color) {
                gotCol++;
			}
			else if (pix == WHITE) {
				white++;
			} else if (pix == GREY) {
				// useful, but not as good as white
				goodPix++;
			} else if ((color ==  NAVY && pix == RED) ||
					   (color == RED && pix == NAVY)) {
				opposites++;
			} else if (pix == GREEN) {
				green++;
			}
			good = goodScan(gotCol, white, opposites, goodPix, green, height);
		}
	}
	if (dir < 0)
		blobs->setLeft(which, x+1);
	else
		blobs->setRight(which, x-1);
}

/* Try and expand one of the sides of the blob.
   Keep scanning horizontally from above or below the robot
   looking for evidence that you are still getting part
   of the robot.  Stop when you don't have that evidence.
   Reset the size of the robot accordingly.  Keep track
   of how much the robot grew so that we might make
   a decision about whether or not to do the horizontal
   over again.
 */

int Robots::expandVertically(int which, int dir) {
	int boundary;
	if (dir < 0)
		boundary = blobs->get(which).getTop();
	else
		boundary = blobs->get(which).getBottom();
	int left = blobs->get(which).getLeft();
	int right = blobs->get(which).getRight();
	int width = blobs->get(which).width();
	int topBound = field->horizonAt(left); // cap at horizon
    int whites = 0, pix, greys = 0, col = 0, opposites = 0, green = 0, gain = 0;
	bool good = true;
	int x, y;
    // loop until we can't expand anymore
    for (y = boundary; good && y > topBound && y < IMAGE_HEIGHT; y+=dir){
        whites = 0;
		col = 0;
		greys = 0;
		opposites = 0;
		good = false;
		gain++;
		green = 0;
		// check this row of pixels for white or same color (good),
		// grey (pretty good), or for opposite color (bad)
        for (x = left; x < right && !good; x++) {
            pix = thresh->thresholded[y][x];
            if (pix == color) {
                col++;
            } else if (pix == WHITE) {
                whites++;
            } else if ((color ==  NAVY && pix == RED) ||
                       (color == RED && pix == NAVY)) {
				// Uh oh, we may be seeing another robot of the opposite color.
				opposites++;
            } else if (pix == GREY) {
				greys++;
			} else if (pix == GREEN) {
				green++;
			}
			good = goodScan(col, whites, opposites, greys, green, width);
        }
    }
	//cout << "In vert " << col << " " << whites << " " << opposites <<
	//" " << greys << " " << green << " " << width << endl;
	gain--;
	if (gain <= 0) return 0;
	if (dir < 0) {
		blobs->setTop(which, y+1);
	} else {
		blobs->setBottom(which, y-1);
	}
	return gain;
}

/* Determines whether we have enough evidence to call a scan for
   expanding the robot "good" or not.
 */
bool Robots::goodScan(int col, int white, int opp, int greys, int green, int total) {
	const int EXPAND = 10; // set at a level that is bigger than most lines
	const int COLORSWATCH = 5;

	if (green > total / 4)
		return false;
	if (greys + white > total / 2 && white > EXPAND)
		return true;
	if (col > COLORSWATCH && white * 2 > EXPAND)
		return true;
	return false;
}

/*
  We have detected something big enough to be called a robot.  Set the appropriate
  field object.
  @param which    whether it is the biggest or the second biggest object
  @param index    the index of the blob in question
 */

void Robots::updateRobots(int which, int index)
{
    //cout << "Updating robot " << which << " " << color << endl;
    //printBlob(blobs[index]);
    if (color == RED) {
        if (which == 1) {
            vision->red1->updateRobot(blobs->get(index));
        } else {
            vision->red2->updateRobot(blobs->get(index));
        }
    } else {
        if (which == 1) {
            vision->navy1->updateRobot(blobs->get(index));
        } else {
            vision->navy2->updateRobot(blobs->get(index));
        }
    }
}

/* Like regular merging of blobs except that with robots we used a relaxed criteria.
 */
void Robots::mergeBigBlobs()
{
	//cout << "In merge" << endl;
    for (int i = 0; i < blobs->number() - 1; i++) {
		if (blobs->get(i).getLeft() > -1 && blobs->get(i).height() > 1) {
			//cout << "Blob #" << (i+1) << endl;
			printBlob(blobs->get(i));
			for (int j = i+1; j < blobs->number(); j++) {
				if (closeEnough(blobs->get(i), blobs->get(j)) &&
					noGreen(blobs->get(i), blobs->get(j)) &&
					bigEnough(blobs->get(i), blobs->get(j))) {
					//cout << "Merging blobs " << endl;
					blobs->mergeBlobs(i, j);
					expandRobotBlob(i);
				} else {
					if (!closeEnough(blobs->get(i), blobs->get(j))) {
						//cout << "blobs were too far apart " << endl;
					} else if (!noGreen(blobs->get(i), blobs->get(j))) {
						//cout << "Blobs had green between" << endl;
					} else {
						//cout << "one blob was too small" << endl;
					}
				}
			}
		}
    }
}

/* Before we merge make sure there isn't a lot of green
 * between the pieces
 * TODO: write this
 */

bool Robots::noGreen(Blob a, Blob b) {
	// first determine where the blobs are relative to each other
	// the way we create robot blobs means that blob a will always
	// be to the left of blob b (or they will overlap)
	int left, right, top, bottom;
	if (a.getRight() > b.getLeft()) {
		// they overlap in the horizontal dimension - find the intersection
		left = b.getLeft();
		right = a.getRight();
		if (a.getBottom() < b.getTop()) {
			// a is over b
			top = a.getBottom();
			bottom = b.getTop();
		} else if (b.getBottom() < a.getTop()) {
			// b is over a
			top = b.getBottom();
			bottom = a.getTop();
		} else
			// they overlap in both dimensions
			return true;
		return checkVertical(left, right, top, bottom);
	} else {
		left = a.getRight();
		right = b.getLeft();
		if (a.getBottom() < b.getTop()) {
			// a is also fully over b - check both
			return checkVertical(left, right, a.getBottom(), b.getTop());
		} else if (b.getBottom() < a.getTop()) {
			// b is fully over a
			return checkVertical(left, right, b.getBottom(), a.getTop());
		} else {
			// they overlap in the vertical dimension
			if (a.getTop() > b.getTop()) {
				top = a.getTop();
				if (a.getBottom() > b.getBottom()) {
					bottom = b.getBottom();
				} else {
					bottom = a.getBottom();
				}
			} else {
				top = b.getTop();
				if (a.getBottom() > b.getBottom()) {
					bottom = b.getBottom();
				} else {
					bottom = a.getBottom();
				}
			}
			return checkHorizontal(left, right, top, bottom);
		}
	}
	return true;
}

/* Check for a swath of green between two robots.  In this case
   the robots overlap in the horizontal direction so we check if
   they are separated in the vertical direction
 */

bool Robots::checkVertical(int left, int right, int top, int bottom) {
	// scan vertically
	int green = 0, width = right - left;
	for (int y = top; y < bottom; y++) {
		green = 0;
		for (int x = left; x < right; x++) {
			if (thresh->thresholded[y][x] == GREEN)
				green++;
		}
		if (green > width / 2)
			return false;
	}
	return true;
}

/* Check for a swath of green between two robots.  In this case
   the robots overlap in the vertical direction so we check if
   they are separated in the horizontal direction
 */

bool Robots::checkHorizontal(int left, int right, int top, int bottom) {
	// scan horizontally
	int green = 0, height = bottom - top;
	for (int x = left; x < right; x++) {
		green = 0;
		for (int y = top; y < bottom; y++) {
			if (thresh->thresholded[y][x] == GREEN)
				green++;
		}
		if (green > height / 2)
			return false;
	}
	return true;
}

/*  Are two robot blobs close enough to merge?
    Needless to say this needs lots of experimentation.  "40" was based on some,
	but at high resolution.  Obviously it should be a constant.
 */

bool Robots::closeEnough(Blob a, Blob b)
{
    // EXAMINED: change constant to lower res stuff
    const int closeDistMax = 40;

    int xd = distance(a.getLeft(),a.getRight(),
                      b.getLeft(),b.getRight());
    int yd = distance(a.getTop(),a.getBottom(),
                      b.getTop(),b.getBottom());
    if (xd < closeDistMax) {
        if (yd < closeDistMax)
            return true;
    }
    // if (xd < max(blobWidth(a), blobWidth(b)) &&
    //     yd < max(blobHeight(a), /blobHeight(b))) return true;
    return false;
}

/*  Are the two blobs big enough to merge.  Again the constants are merely guesses
    at this stage.  And guesses at high rez to boot.
 */

bool Robots::bigEnough(Blob a, Blob b)
{
    // EXAMINED: change constant to lower res stuff // at half right now
    const int minBlobArea = 10;
    const int horizonOffset = 50;

    if (a.getArea() > minBlobArea && b.getArea() > minBlobArea)
        return true;
    return false;
}


/*  Is this blob potentially a robot?  Return true if so.  Basically we look at
    the blob and see how many pixels seem to be "robot" pixels.  If there are
    enough, then we call it good enough.  This is probably a dumb way to do this
    because it is slow as heck.
    See the comments for the other things - the constants should become real constants!
    @param a   the index of the blob we're checking
    @return    whether it meets our criteria
 */

bool Robots::viableRobot(Blob a)
{
    const int blobPix = 10;
    const float blobAreaMin = 0.10f;

    // get rid of obviously false ones
    // TODO: change constant to lower res stuff
    if (!(a.width() > blobPix)) {
        return false;
    }
    int whites = 0;
    int col = 0;
    for (int i = 0; i < a.width(); i+=2) {
        for (int j = 0; j < a.height(); j+=2) {
            int newpix = thresh->thresholded[j+a.getLeftTopY()][i+a.getLeftTopX()];
            if (newpix == WHITE) {
                whites++;
            } else if (newpix == color) {
                col++;
            }
        }
    }
    if ((float)(whites + col) / (float)a.getArea() > blobAreaMin)
        return true;
    return false;
}



/* Adds a new run to the basic data structure.

   runs structure contains:
   -x of start column
   -y of start column
   -height of run

   @param x     x value of run
   @param y     y value of top of run
   @param h     height of run
*/
void Robots::newRun(int x, int y, int h)
{
    const int RUN_VALUES = 3;    // x, y, and h of course
	const int SKIPS = 4;

    if (numberOfRuns < runsize) {
        int last = numberOfRuns - 1;
        // skip over noise --- jumps over two pixel noise currently.
        //HW--added CONSTANT for noise jumps.
        if (last > 0 && runs[last].x == x &&
            (runs[last].y - (y + h) <= SKIPS)) {
            runs[last].h += runs[last].y - y; // merge run lengths
            runs[last].y = y; // reset the new y val
            h = runs[last].h;
            numberOfRuns--; // don't count this merge as a new run
        } else {
            runs[numberOfRuns].x = x;
            runs[numberOfRuns].y = y;
            runs[numberOfRuns].h = h;
        }
        numberOfRuns++;
    }
}

/* Calculate the horizontal distance between two objects
 * (the end of one to the start of the other).
 * @param x1    left x of one object
 * @param x2    right x of the object
 * @param x3    left x of the other
 * @param x4    right x of the other
 * @return      the distance between the objects in the x dimension
 */
int Robots::distance(int x1, int x2, int x3, int x4) {
    if (x2 < x3)
        return x3 - x2;
	if (x1 > x3 && x1 < x4)
		return 0;
    if (x1 > x4)
        return x1 - x4;
    return 0;
}

/* Print debugging information for a blob.
 * @param b    the blob
 */
void Robots::printBlob(Blob b) {
#if defined OFFLINE
/*    cout << "Outputting blob" << endl;
    cout << b.getLeftTopX() << " " << b.getLeftTopY() << " " << b.getRightTopX() << " "
         << b.getRightTopY() << endl;
    cout << b.getLeftBottomX() << " " << b.getLeftBottomY() << " " << b.getRightBottomX()
	<< " " << b.getRightBottomY() << endl;*/
#endif
}
<|MERGE_RESOLUTION|>--- conflicted
+++ resolved
@@ -42,19 +42,14 @@
 
 using namespace std;
 
-<<<<<<< HEAD
 #ifdef OFFLINE
 static const bool ROBOTSDEBUG = false;
 #else
 static const bool ROBOTSDEBUG = false;
 #endif
 
-Robots::Robots(Vision* vis, Threshold* thr, int col)
-    : vision(vis), thresh(thr), color(col)
-=======
 Robots::Robots(Vision* vis, Threshold* thr, Field* fie, int col)
     : vision(vis), thresh(thr), field(fie), color(col)
->>>>>>> 921d78da
 {
 	const int MAX_ROBOT_RUNS = 400;
 	blobs = new Blobs(MAX_ROBOT_RUNS);
