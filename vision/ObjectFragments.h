--- conflicted
+++ resolved
@@ -40,55 +40,7 @@
 
 //constants to constrain blob and point amounts
 static const int MAX_BLOBS = 400;
-<<<<<<< HEAD
-// actually just skips 2 pixel noise in runs
-static const int NOISE_SKIP = 3;
-// minimum distance between goal and post - changed from 50 to 40 JS
-static const int MIN_SPLIT = 40;
-// Amount of post that has to match (so backstop isn't counted in posts)
-static const float PERCENTMATCH = 0.65f;
-// threshold for expanding sides back out
-static const float HALFISH = 0.49f;
-// highest ratio of width over height for posts
-static const float GOODRAT = 0.75f;
-// indicator that post may be salvagable
-static const float SQUATRAT = 1.2f;
-// EXAMINED: lowered
-// goal posts of the same color have to be this far apart
-static const int MIN_POST_SEPARATION = 7;
-// how big a post is to be declared a big post
-// EXAMINED: change this
-static const int BIGPOST = 25;
-static const float NORMALPOST = 0.6f;
-static const float QUESTIONABLEPOST = 0.85f;
-
-// Ball constants
-// EXAMINED: look at this switch - SMALLBALLDIM
-static const int SMALLBALLDIM = 8; // below this size balls are considered small
-static const int SMALLBALL = SMALLBALLDIM * SMALLBALLDIM;
-// ratio of width/height worse than this is a very bad sign
-static const float BALLTOOFAT = 1.5f;
-// ditto
-static const float BALLTOOTHIN = 0.75f;
-// however, if the ball is occluded we can go thinner
-static const float OCCLUDEDTHIN = 0.2f;
-// or fatter
-static const float OCCLUDEDFAT = 4.0f;
-static const float MIDFAT = 3.0f;
-static const float MIDTHIN = 0.3f;
-// at least this much of the blob should be orange normally
-static const float MINORANGEPERCENT = 0.59f;
-static const float MINGOODBALL = 0.5f;
-static const float MAXGOODBALL = 3.0f;
-static const int BIGAREA = 400;
-static const int BIGGERAREA = 600;
-static const float FATBALL = 2.0f;
-static const float THINBALL = 0.5f;
-
-static const int DIST_POINT_FUDGE = 5;
-=======
 static const int MAX_POINTS = 100;
->>>>>>> 5a8d1c7a
 
 
 class ObjectFragments {
