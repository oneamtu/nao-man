--- conflicted
+++ resolved
@@ -4405,10 +4405,6 @@
     int trueBottom = max(b.leftBottom.y, b.rightBottom.y); // bottommost value in teh blob
     int horizonLeft = yProject(0, hor, trueLeft);          // the horizon at the leftmost point
     int horizonRight = yProject(0, hor, trueRight);        // the horizon at the rightmost point
-<<<<<<< HEAD
-    //cout << "Horizon stuff " << horizonLeft << " " << horizonRight << " " << hor << endl;
-=======
->>>>>>> 58d3efb3
     //drawPoint(trueLeft, horizonLeft, RED);
     //if (slope < 0) {
     //  horizonLeft = yProject(IMAGE_WIDTH - 1, hor, trueLeft);
