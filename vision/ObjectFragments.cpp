// This file is part of Man, a robotic perception, locomotion, and
// team strategy application created by the Northern Bites RoboCup
// team of Bowdoin College in Brunswick, Maine, for the Aldebaran
// Nao robot.
//
// Man is free software: you can redistribute it and/or modify
// it under the terms of the GNU Lesser Public License as published by
// the Free Software Foundation, either version 3 of the License, or
// (at your option) any later version.
//
// Man is distributed in the hope that it will be useful,
// but WITHOUT ANY WARRANTY; without even the implied warranty of
// MERCHANTABILITY or FITNESS FOR A PARTICULAR PURPOSE.  See the
// GNU Lesser Public License for more details.
//
// You should have received a copy of the GNU General Public License
// and the GNU Lesser Public License along with Man.  If not, see
// <http://www.gnu.org/licenses/>.


/*
 * Object Fragment class - a ChownDawg production
 * There is one of these for each color.  It holds "runs" of pixels that are of
 * that color and vertically connected.
 * The idea is to use the runs to recognize objects.  We use the mechanics of
 * the field to help in this process in various ways.  In essence this is
 * "run length encoding."  We connect up runs into "blobs" and then filter
 * the blobs to try and pick out the most likely objects.
*/

#include <iostream>

#include "ObjectFragments.h"
#include "debug.h"

#include <vector>
using namespace std;


// EK - inserted constants from .h class

//here are defined the lower bounds on the sizes of goals, posts, and balls
//IMPORTANT: they are only guesses right now.

#define MIN_GOAL_HEIGHT	25
#define MIN_GOAL_WIDTH  5

// ID information on goal post constant
static const int NOPOST = 0;   // don't know which
static const int RIGHT = 1;
static const int LEFT = 2;
static const int USEBIG = 3;
static const int BACKSTOP = 4;
static const int MAX_NUM_BALL_RUNS = 500; //never use this!
static const int BALL_RUNS_MALLOC_SIZE = 10000;


// Comparison of spatial relationships of two blobs
static const int OUTSIDE = 0;      // one is outside the other
static const int TIGHT = 1;        // they are basically the same blob
// the small one is way on the left side of the big one
static const int CLOSELEFT = 2;
// the small one is way on the right side of the big one
static const int CLOSERIGHT = 3;
// the small one is sort of in the middle of the big one
static const int MURKY = 4;

static const int BIGGAP = 80;
static const int SIMILARSIZE = 5;

// Relative size of posts
static const int LARGE = 2;
static const int MEDIUM = 1;
static const int SMALL = 0;

// Am I looking at a post or a beacon?
//static const int BEACON = 0;
static const int POST = 1;

// Universal bad value used to id whether or not we successfully did something
static const int BADVALUE = -100;


// actually just skips 2 pixel noise in runs
static const int NOISE_SKIP = 3;
// minimum distance between goal and post - changed from 50 to 40 JS
static const int MIN_SPLIT = 40;
// Amount of post that has to match (so backstop isn't counted in posts)
static const float PERCENTMATCH = 0.65f;
// threshold for expanding sides back out
static const float HALFISH = 0.49f;
// highest ratio of width over height for posts
static const float GOODRAT = 0.75f;
// indicator that post may be salvagable
static const float SQUATRAT = 1.2f;
// EXAMINED: lowered
// goal posts of the same color have to be this far apart
static const int MIN_POST_SEPARATION = 7;
// how big a post is to be declared a big post
// EXAMINED: change this
static const int BIGPOST = 25;
static const float NORMALPOST = 0.6f;
static const float QUESTIONABLEPOST = 0.85f;

// Ball constants
// EXAMINED: look at this switch - SMALLBALLDIM
static const int SMALLBALLDIM = 4; // below this size balls are considered small
static const int SMALLBALL = SMALLBALLDIM * SMALLBALLDIM;
// ratio of width/height worse than this is a very bad sign
static const float BALLTOOFAT = 1.5f;
// ditto
static const float BALLTOOTHIN = 0.75f;
// however, if the ball is occluded we can go thinner
static const float OCCLUDEDTHIN = 0.2f;
// or fatter
static const float OCCLUDEDFAT = 4.0f;
static const float MIDFAT = 3.0f;
static const float MIDTHIN = 0.3f;
// at least this much of the blob should be orange normally
static const float MINORANGEPERCENT = 0.59f;
static const float MINGOODBALL = 0.5f;
static const float MAXGOODBALL = 3.0f;
static const int BIGAREA = 400;
static const int BIGGERAREA = 600;
static const float FATBALL = 2.0f;
static const float THINBALL = 0.5f;

static const int DIST_POINT_FUDGE = 5;

#ifdef OFFLINE
static const int BALLDISTDEBUGN = 59;
static const int PRINTOBJSN = 50;
static const int POSTDEBUGN = 52;
static const int POSTLOGICN = 51;
static const int TOPFINDN = 55;
static const int BALLDEBUGN = 54;
static const int CORNERDEBUGN = 56;
static const int BACKDEBUGN = 57;
static const int SANITYN = 58;
static const int DEBUGCIRCLEFITN = 60;
static const int DEBUGBALLPOINTSN = 61;
static const int CORRECTN = 63;
static const int OPENFIELDN = 64;
#else
static const bool BALLDISTDEBUG = false;
static const bool PRINTOBJS = false;
static const bool POSTDEBUG = false;
static const bool POSTLOGIC = false;
static const bool TOPFIND = false;
static const bool BALLDEBUG = false;
static const bool CORNERDEBUG = false;
static const bool BACKDEBUG = false;
static const bool SANITY = false;
static const bool DEBUGCIRCLEFIT = false;
static const bool DEBUGBALLPOINTS = false;
static const bool CORRECT = false;
static const bool OPENFIELD = false;
#endif

//previous constants inserted from .h class



ObjectFragments::ObjectFragments(Vision* vis, Threshold* thr, int _color)
    : vision(vis), thresh(thr), color(_color), runsize(1)
{
    init(0.0);
    allocateColorRuns();
#ifdef OFFLINE
    BALLDISTDEBUG = false;
    PRINTOBJS = false;
    POSTDEBUG = false;
    POSTLOGIC = false;
    TOPFIND = false;
    BALLDEBUG = true;
    CORNERDEBUG = false;
    BACKDEBUG = false;
    SANITY = false;
    DEBUGBALLPOINTS = false;
    CORRECT = false;
    OPENFIELD = true;
#endif
}


/* Initialize the data structure.
 * @param s     the slope corresponding to the dog's head tilt
 */
void ObjectFragments::init(float s)
{
    slope = s;
    biggestRun = 0;
    maxHeight = IMAGE_HEIGHT;
    maxOfBiggestRun = 0L;
    numberOfRuns = 0;
    indexOfBiggestRun = 0;
    numBlobs = 0;
    zeroBlob.rightTop.y = 0;
    zeroBlob.rightTop.x = 0;
    zeroBlob.leftTop.x = BADVALUE;
    zeroBlob.leftTop.y = BADVALUE;
    zeroBlob.leftBottom.x = 0;
    zeroBlob.leftBottom.y = 0;
    zeroBlob.rightBottom.x = 0;
    zeroBlob.rightBottom.y = 0;
    secondBlob.rightTop.y = 0;
    secondBlob.rightTop.x = 0;
    secondBlob.leftTop.x = BADVALUE;
    secondBlob.leftTop.y = BADVALUE;
    secondBlob.leftBottom.x = 0;
    secondBlob.leftBottom.y = 0;
    secondBlob.rightBottom.x = 0;
    secondBlob.rightBottom.y = 0;
    crossBlob.rightTop.y = 0;
    crossBlob.rightTop.x = 0;
    crossBlob.leftTop.x = BADVALUE;
    crossBlob.leftTop.y = BADVALUE;
    crossBlob.leftBottom.x = 0;
    crossBlob.leftBottom.y = 0;
    crossBlob.rightBottom.x = 0;
    crossBlob.rightBottom.y = 0;
    checker.rightTop.y = 0;
    checker.rightTop.x = 0;
    checker.leftTop.x = BADVALUE;
    checker.leftTop.y = BADVALUE;
    checker.leftBottom.x = 0;
    checker.leftBottom.y = 0;
    checker.rightBottom.x = 0;
    checker.rightBottom.y = 0;
    obj.rightTop.y = 0;
    obj.rightTop.x = 0;
    obj.leftTop.x = BADVALUE;
    obj.leftTop.y = BADVALUE;
    obj.leftBottom.x = 0;
    obj.leftBottom.y = 0;
    obj.rightBottom.x = 0;
    obj.rightBottom.y = 0;
    topSpot = 0;
    numPoints = 0;
    for (int i = 0; i < IMAGE_WIDTH; i++)
        shoot[i] = true;
}

/* Set the primary color.  Depending on the color, we have different space needs
 * @param c        the color
 */
void ObjectFragments::setColor(int c)
{
    const int runNumInit = 3;
    const int numWidthMult = 15;
    const int sizeWidthMult = 5;

    runsize = 1;
    int run_num = runNumInit;
    color = c;
    // depending on the color we have more or fewer runs available
    switch (color) {
    case YELLOW:
    case BLUE:
        run_num = IMAGE_WIDTH * numWidthMult;
        runsize = IMAGE_WIDTH * sizeWidthMult;
        break;
    case RED:
    case NAVY:
        run_num = IMAGE_WIDTH * numWidthMult;
        runsize = IMAGE_WIDTH * sizeWidthMult;
        break;
    case ORANGE:
        runsize = BALL_RUNS_MALLOC_SIZE; //max number of runs
        run_num = runsize * runNumInit;
        break;
    }
    runs = (run*)malloc(sizeof(run) * run_num);
}

/*
 * Allocate the required amount of memory dependent on the primary color
 */

void ObjectFragments::allocateColorRuns()
{
	const int runNumInit = 3;
	const int numWidthMult = 15;
    const int sizeWidthMult = 5;

    int run_num = runNumInit;
    // depending on the color we have more or fewer runs available
    switch (color) {
    case YELLOW:
    case BLUE:
        run_num = IMAGE_WIDTH * numWidthMult;
        runsize = IMAGE_WIDTH * sizeWidthMult;
        break;
    case RED:
    case NAVY:
        run_num = IMAGE_WIDTH * numWidthMult;
        runsize = IMAGE_WIDTH * sizeWidthMult;
        break;
    case ORANGE:
        runsize = BALL_RUNS_MALLOC_SIZE; //max number of runs
        run_num = runsize * runNumInit;
        break;
    }
    runs = (run*)malloc(sizeof(run) * run_num);
}

/* The first group of methods have to do with blob creation.
 */


/*
 * Pseudo-blobbing used for goal recognition.  Since the goals are rectangles we
 * should be able to just paste the new runs in to a main blob directly.
 * This uses the huge hack that our objects (except the ball) are square - so we
 * can just keep a bounding box.
 *
 * Basically we are collecting runs.  Everytime we get one we either add it to
 * an existing run or create a new run. In theory we can fragment runs this way.
 * In fact, we should probably check on that.
 *
 * @param x        x value of run
 * @param y        y value of run
 * @param h        height of run
*/
void ObjectFragments::blobIt(int x, int y, int h)
{
    const int contigVal = 4;
    const int blobMin = 20;

    // start out deciding to make a new blob
    // the loop will decide not to run it
    bool newBlob = true;
    int contig = contigVal;

    //cout << x << " " << y << " " << h << endl;
    // sanity check: too many blobs on screen
    if (numBlobs >= MAX_BLOBS) {
        //cout << "Ran out of blob space " << color << endl;
        // We're seeing too many blobs -it is unlikely we can do anything
        // useful with this color
        numBlobs = 0;
        numberOfRuns = 0;
        return;
    } else if (numBlobs > blobMin) {
        contig = contigVal;
    }

    // is this run contiguous with any previous blob?
    for (int i = 0; i < numBlobs; i++) {

        // first check: if currentBlob x is greater than blob left and less than
        // a little bit more than the blob right.
        // AND
        // second check: currentBlob y is within fits within current blob
        // OR
        // currentBlob's bottom is within blob and height makes it higher
        if ((x > blobs[i].leftTop.x  && x < blobs[i].rightTop.x + contig) &&
            ((y >= blobs[i].leftTop.y - contig &&
              y < blobs[i].leftBottom.y + contig) ||
             (y < blobs[i].leftTop.y && y+h+contig > blobs[i].leftTop.y))) {

            /* BOUNDING BOX CHECKS
             * if current x or y increases the size of the box, do so and keep
             * track of the corresponding x or y value
             */
            //assign the right, if it is better
            if (x > blobs[i].rightTop.x) {
                blobs[i].rightTop.x = x;
                blobs[i].rightBottom.x = x;
            }

            //assign the top, if it is better
            if (blobs[i].leftTop.y > y) {
                blobs[i].leftTop.y = y;
                blobs[i].rightTop.y = y;
            }

            // assign the top, if it is better
            if (y+h > blobs[i].leftBottom.y) {
                blobs[i].leftBottom.y = y+h;
                blobs[i].rightBottom.y = y + h;
            }

            // since we go left->right, we don't have to worry about the left
            // inferred center ball calculation.
            //take the lowest Y value for realLeftY in the first column of the blob
            /* if(blobs[i].leftTop.x == x && y < blobs[i].leftTop.y){
               blobs[i].leftTop.y = y;
               blobs[i].rightTop.y = y;
               }*/

            //add the run length to the number of real pixels in the blob
            //calculate the area of this blob under consideration
            int s = (blobs[i].rightTop.x - blobs[i].leftTop.x + 1) *
                (blobs[i].leftBottom.y - blobs[i].leftTop.y + 1);
            blobs[i].area = s; //store the area for later.
            blobs[i].pixels += h;

            // don't create a blob
            newBlob = false;
            break;
        }
        // no else
    } // END blob for loop

    // create newBlob
    if (newBlob) {
        // bounding box
        blobs[numBlobs].leftTop.x = x;
        blobs[numBlobs].leftTop.y = y;
        blobs[numBlobs].rightTop.x = x;
        blobs[numBlobs].rightTop.y = y;
        blobs[numBlobs].leftBottom.x = x;
        blobs[numBlobs].leftBottom.y = y + h;
        blobs[numBlobs].rightBottom.x = x;
        blobs[numBlobs].rightBottom.y = y + h;
        blobs[numBlobs].pixels = h;
        blobs[numBlobs].area = h;
        numBlobs++;
    }
}

/*
 * Find the biggest blob.  Ideally this will end up also merging blobs when they
 * are occluded (e.g. by a dog).
 * It may not be necessary though.  After this call the data structure "topBlob"
 * will have the top blob.
 * Additionally, the blob "secondBlob" will have the second biggest blob.
 * @param maxY     max value (ignored)
*/
void ObjectFragments::getTopAndMerge(int maxY)
{
    topBlob = zeroBlob;
    int size = 0;
    topSpot = 0;
    //cout << "Blobs " << numBlobs << " " << color << endl;
    //check each blob in the array
    for (int i = 0; i < numBlobs; i++) {
        if (blobs[i].area > size) {
            size = blobs[i].area;
            topBlob = blobs[i];
            topSpot = i; //store the one with the largest size.
        }
        //drawBlob(blobs[i], BLACK);
    }
    size = 0;
    for (int i = 0; i < numBlobs; i++) {
        if (blobs[i].area > size && i != topSpot) {
            size = blobs[i].area;
            secondBlob = blobs[i];
        }
        //drawBlob(blobs[i], BLACK);
    }
}

/*
  Checks all of the blobs of this color.  Can be used to draw the widest blob.
*/
void ObjectFragments::getWidest()
{
    topBlob = zeroBlob;
    int size = 0;
    topSpot = 0;
    int width = 0;
    //check each blob in the array
    for (int i = 0; i < numBlobs; i++) {
        width = blobWidth(blobs[i]);
        if (width > size) {
            size = width;
            topBlob = blobs[i];
            topSpot = i; //store the one with the largest size.
        }
        //drawBlob(blobs[i], BLACK);
    }
}

/* Turn a blob back to zeros because of merging.
   @param which     The index of the blob to be zeroed
*/

void ObjectFragments::zeroTheBlob(int which)
{
    blobs[which].leftTop.x = BADVALUE;
    blobs[which].leftTop.y = 0;
    blobs[which].rightTop.x = 0;
    blobs[which].rightTop.y = 0;
    blobs[which].leftBottom.x = 0;
    blobs[which].leftBottom.y = 0;
    blobs[which].rightBottom.x = 0;
    blobs[which].rightBottom.y = 0;
    blobs[which].pixels = 0;
    blobs[which].area = 0;
}

/* Merge blobs.  If two blobs are discovered to be connected, then they
   should be merged into one.  This is done here.
   @param first         one of the blobs
   @param second        the other
*/
void ObjectFragments::mergeBlobs(int first, int second)
{
#if ROBOT(NAO_SIM)
    robot_console_printf("merging\n");
#endif
    int value = min(blobs[first].leftTop.x, blobs[second].leftTop.x);
    blobs[first].leftTop.x = value;
    blobs[first].leftBottom.x = value;
    value = max(blobs[first].rightTop.x, blobs[second].rightTop.x);
    blobs[first].rightTop.x = value;
    blobs[first].rightBottom.x = value;
    value = min(blobs[first].leftTop.y, blobs[second].leftTop.y);
    blobs[first].leftTop.y = value;
    blobs[first].rightTop.y = value;
    value = max(blobs[first].leftBottom.y, blobs[second].leftBottom.y);
    blobs[first].leftBottom.y = value;
    blobs[first].rightBottom.y = value;
    zeroTheBlob(second);
}

/* Adds a new run to the basic data structure.

   runs structure contains:
   -x of start column
   -y of start column
   -height of run

   @param x     x value of run
   @param y     y value of top of run
   @param h     height of run
*/
void ObjectFragments::newRun(int x, int y, int h)
{
    const int newRunMult = 3;

    if (numberOfRuns < runsize) {
        int last = numberOfRuns - 1;
        // skip over noise --- jumps over two pixel noise currently.
        //HW--added CONSTANT for noise jumps.
        if (last > 0 && runs[last].x == x &&
            (runs[last].y - (y + h) <= NOISE_SKIP)) {
            runs[last].h += runs[last].y - y; // merge run lengths
            runs[last].y = y; // reset the new y val
            h = runs[last].h;
            numberOfRuns--; // don't count this merge as a new run
        } else {
            runs[numberOfRuns].x = x;
            runs[numberOfRuns].y = y;
            runs[numberOfRuns].h = h;
        }

        if (h > biggestRun) { // tracking largest run
            biggestRun = h;
            maxOfBiggestRun = y;
            indexOfBiggestRun = numberOfRuns * newRunMult;
        }
        if (y < maxHeight) { // we're counting backwards
            maxHeight = y;
        }
        numberOfRuns++;
    }else{
        if(color == ORANGE) {
            print("WARNING!!!: INSUFFICIENT MEMORY ALLOCATED ORANGE RUNS");
        }
        //cout << "Too many runs " << color << endl;
    }
}


/* Robot recognition methods
 */

/* Try and recognize robots.  Basically we're doing blobbing here, but with lots of extra
   twists.  Mainly we're being extremely loose with the conditions under which we consider
   blobs to be "connected."  We're trying to take advantage of the properties of the robots -
   namely that they stand vertically normally.
 */
 
 
void ObjectFragments::robot(int bigGreen)
{
    const int lastRunXInit = -30;
    const int resConst = 20;
    const int blobWidthMin = 5;
    const int robotBlobMin = 10;

    int lastrunx = lastRunXInit, lastruny = 0, lastrunh = 0;

    // loop through all of the runs of this color
    // NOTE: "20" is a guess at something that should be a constant
    // and with the change in resolution, this ought to be changed
    for (int i = 0; i < numberOfRuns; i++) {
        //drawPoint(runs[i].x, runs[i].y, BLACK);
        if (runs[i].x < lastrunx + resConst) {
            for (int k = lastrunx; k < runs[i].x; k+= 1) {
                //cout << "merging " << k << " " << runs[i].x << endl;
                blobIt(k, lastruny, lastrunh);
            }
        }
	// now we can add the run normally
        blobIt(runs[i].x, runs[i].y, runs[i].h);
	// set the current as the last
        lastrunx = runs[i].x; lastruny = runs[i].y; lastrunh = runs[i].h;
    }
    // make first pass at attempting to identify robots
    getRobots(bigGreen);
    // check each of the candidate blobs to see if it might reasonably be
    // called a piece of a robot
    for (int i = 0; i < numBlobs; i++) {
      // NOTE: "5" is another constant that needs to be checked and changed
      if (blobWidth(blobs[i]) > blobWidthMin) {
	// temporarily put the blob into topBlob
	transferBlob(blobs[i], topBlob);
	// see if we can expand it to other parts
	expandRobotBlob();
	// put it back
	transferBlob(topBlob, blobs[i]);
      }
    }
    // now that we've done some expansion, see if we can merge any of the big blobs
    mergeBigBlobs();
    // try expanding again after the merging
    for (int i = 0; i < numBlobs; i++) {
        if (blobWidth(blobs[i]) > blobWidthMin) {
            transferBlob(blobs[i], topBlob);
            expandRobotBlob();
            transferBlob(topBlob, blobs[i]);
        }
    }
    int biggest = -1, index1 = -1, second = -1, index2 = -1;
    // collect up the two biggest blobs - those are the two we'll put into field objects
    for (int i = 0; i < numBlobs; i++) {
      // for now we'll use closest y - eventually we should use pixestimated distance
        // TODO: for now we'll use closest y - eventually we should use
        // pixestimated distance
        int area = blobArea(blobs[i]);
        if (viableRobot(blobs[i]) && blobArea(blobs[i]) >= biggest) {
            second = biggest;
            index2 = index1;
            index1 = i;
            biggest = blobArea(blobs[i]);
        } else if (viableRobot(blobs[i]) && blobArea(blobs[i]) > robotBlobMin) {
            second = area;
            index2 = i;
        }
    }
    // if we found some viable blobs, then add them as field objects
    if (index1 != -1) {
        updateRobots(1, index1);
        if (index2 != -1)
            updateRobots(2, index2);
    }
}

/*  We have a "blob" that might be part of a robot.  We built our blobs a little strangely and they
    may not be complete.  Let's see if we can expand them a bit.  Essentially we look around the
    sides of the blobs and see if we can expand the area of the blob.
 */

void ObjectFragments::expandRobotBlob()
{
	const int blobDiv = 4;
    const int goodsMin = 5;

    //int spany = blobHeight(topBlob);
    //int spanx = blobWidth(topBlob);
    // expand right side
    int x, y;
    int bestr = topBlob.rightTop.x;
    bool good = true;
    // start on the right side and keep going until we're sure we're done
    for (x = bestr; good && x < IMAGE_WIDTH - 1; x++) {
        good = false;
	// if we see anything of the right color that's good enough to expand our blob
        for (y = topBlob.rightTop.y; y < topBlob.rightBottom.y && !good;
             y += 1) {
            if (thresh->thresholded[y][x] == color)
                good = true;
        }
    }
    // now reset the right side information to reflect the new state of things
    topBlob.rightTop.x = x - 1;
    topBlob.rightBottom.x = x - 1;
    // repeat the process on the left side
    good = true;
    for (x = topBlob.leftTop.x; good && x >  -1; x--) {
        good = false;
        for (y = topBlob.rightTop.y; y < topBlob.rightBottom.y && !good;
             y += 2) {
            if (thresh->thresholded[y][x] == color)
                good = true;
        }
    }
    topBlob.leftTop.x = x + 1;
    topBlob.leftBottom.x = x + 1;
	

    // now try the bottom.  We're going to do this differently.
    // robots are mainly white, so if we run into a big swatch of white we'll
    // assume that its the same robot.
    int whites = IMAGE_WIDTH, pix, width = blobWidth(topBlob) / blobDiv;
    int goods = 0, lastSaw = 0;
    // loop down from the bottom until we can't expand anymore
    for (y = topBlob.leftBottom.y; whites >= width && y < IMAGE_HEIGHT - 1;y++){
        whites = 0;
        goods = 0;
	// check this row of pixels for white or same color (good), or for opposite color (bad)
        for (x = topBlob.leftBottom.x; x < topBlob.rightTop.x && whites < width;
             x++) {
            if(topBlob.leftBottom.x < 0) {
                cout << "Top blob left bottom is negative" << endl;
            }
            pix = thresh->thresholded[y][x];
            if (pix == color) {
                whites++;
		// theoretically a color match of enough pixels would be plenty of evidence that we're
		// able to expand here.  Currently we don't seem to increment goods.  Something to
		// experiment with.
                if (goods > goodsMin) {
                    whites = width;
                }
            } else if (pix == WHITE) {
                whites++;
            } else if ((color ==  NAVY && pix == RED) ||
                       (color == RED && pix == NAVY)) {
	      // Uh oh, we may be seeing another robot of the opposite color.  Could be trouble.
                whites -= goodsMin;
            }
        }
        if (goods < goodsMin) {
            lastSaw++;
        } else {
            lastSaw = 0;
        }
    }
    int gain = y - 1 - topBlob.leftBottom.y;
    topBlob.leftBottom.y = y - 1;
    topBlob.rightBottom.y = y - 1;
    // if we expanded enough, it is probably worth looking at the sides again.
    if (gain > goodsMin) {
        good = true;
        for (x = topBlob.rightTop.x; good && x < IMAGE_WIDTH - 1; x++) {
            good = false;
            for (y = topBlob.rightBottom.y - gain; y < topBlob.rightBottom.y
                     && !good; y++) {
                if (thresh->thresholded[y][x] == color)
                    good = true;
            }
        }
        topBlob.rightTop.x = x - 1;
        topBlob.rightBottom.x = x - 1;
        good = true;
        for (x = topBlob.leftTop.x; good && x >  -1; x--) {
            good = false;
            for (y = topBlob.rightBottom.y - gain; y < topBlob.rightBottom.y
                     && !good; y++) {
                if (thresh->thresholded[y][x] == color)
                    good = true;
            }
        }
        topBlob.leftTop.x = x + 1;
        topBlob.leftBottom.x = x + 1;

    }
}

/*
  We have detected something big enough to be called a robot.  Set the appropriate
  field object.
  @param which    whether it is the biggest or the second biggest object
  @param index    the index of the blob in question
 */

void ObjectFragments::updateRobots(int which, int index)
{
    //cout << "Updating robot " << which << " " << color << endl;
    //printBlob(blobs[index]);
    if (color == RED) {
        if (which == 1) {
            vision->red1->updateRobot(&blobs[index]);
        } else {
            vision->red2->updateRobot(&blobs[index]);
        }
    } else {
        if (which == 1) {
            vision->navy1->updateRobot(&blobs[index]);
        } else {
            vision->navy2->updateRobot(&blobs[index]);
        }
    }
}

/* Like regular merging of blobs except that with robots we used a relaxed criteria.
 */
void ObjectFragments::mergeBigBlobs()
{
    for (int i = 0; i < numBlobs - 1; i++) {
        for (int j = i+1; j < numBlobs; j++) {
            if (closeEnough(blobs[i], blobs[j]) &&
                bigEnough(blobs[i], blobs[j])) {
                //cout << "Merging blobs " << endl;
                //printBlob(blobs[i]);
                //printBlob(blobs[j]);
                mergeBlobs(j, i);
                //cout << "Merged are now" << endl;
                //printBlob(blobs[i]);
                //printBlob(blobs[j]);
            }
        }
    }
}

/*  Are two robot blobs close enough to merge?
    Needless to say this needs lots of experimentation.  "40" was based on some, but
    at high resolution.  Obviously it should be a constant.
 */

bool ObjectFragments::closeEnough(blob a, blob b)
{
    // EXAMINED: change constant to lower res stuff
    const int closeDistMax = 40;
	
    int xd = distance(a.leftTop.x,a.rightTop.x,
                      b.leftTop.x,b.rightTop.x);
    int yd = distance(a.leftTop.y,a.leftBottom.y,
                      b.leftTop.y,b.rightBottom.y);
    if (xd < closeDistMax) {
        if (yd < closeDistMax)
            return true;
    }
    // if (xd < max(blobWidth(a), blobWidth(b)) &&
    //     yd < max(blobHeight(a), /blobHeight(b))) return true;
    return false;
}

/*  Are the two blobs big enough to merge.  Again the constants are merely guesses
    at this stage.  And guesses at high rez to boot.
 */

bool ObjectFragments::bigEnough(blob a, blob b)
{
    // EXAMINED: change constant to lower res stuff // at half right now
    const int minBlobArea = 100;
    const int horizonOffset = 50;
	
    if (blobArea(a) > minBlobArea && blobArea(b) > minBlobArea)
        return true;
    if (a.leftBottom.y > horizonAt(a.leftBottom.x) + horizonOffset)
        return true;
    return false;
}

/*  Is this blob potentially a robot?  Return true if so.  Basically we look at
    the blob and see how many pixels seem to be "robot" pixels.  If there are
    enough, then we call it good enough.  This is probably a dumb way to do this
    because it is slow as heck.
    See the comments for the other things - the constants should become real constants!
    @param a   the index of the blob we're checking
    @return    whether it meets our criteria
 */


bool ObjectFragments::viableRobot(blob a)
{
    const int blobPix = 10;
    const float blobAreaMin = 0.10f;

    // get rid of obviously false ones
    // TODO: change constant to lower res stuff
    if (!(a.rightBottom.y > horizonAt(a.rightBottom.x) && blobWidth(a) > blobPix)) {
        return false;
    }
    int whites = 0;
    int col = 0;
    for (int i = 0; i < blobWidth(a); i+=2) {
        for (int j = 0; j < blobHeight(a); j+=2) {
            int newpix = thresh->thresholded[j+a.leftTop.y][i+a.leftTop.x];
            if (newpix == WHITE) {
                whites++;
            } else if (newpix == color) {
                col++;
            }
        }
    }
    if ((float)(whites + col) / (float)blobArea(a) > blobAreaMin)
        return true;
    return false;
}

/* Find robot blobs.
   @param maxY     max value - will be used to pick heads out
*/



void ObjectFragments::getRobots(int maxY)
{
    const int spreadInit = 3;

    topBlob = zeroBlob;
    int size = 0;
    topSpot = 0;
    // TODO: experiment with this constant; probably 3; maybe 2
    int spreadSeparation = spreadInit;
    //check each blob in the array
    for (int i = 0; i < numBlobs; i++) {
        int spread = blobs[i].rightTop.x - blobs[i].leftTop.x;
        if (blobs[i].leftTop.x == BADVALUE) {
        } else if (blobs[i].leftTop.y > maxY || spread < spreadSeparation) {
            //drawBlob(blobs[i], BLACK);
        } else {
            // could be a robot or robots
            //splitBlob(i);
        }
        if (blobs[i].area > size) {
            size = blobs[i].area;
            topBlob = blobs[i];
            topSpot = i; //store the one with the largest size.
        }
    }
    size = 0;
    for (int i = 0; i < numBlobs; i++) {
        int spread = blobWidth(blobs[i]);
        if (blobs[i].leftTop.x != BADVALUE && blobs[i].leftTop.y < maxY
            && spread > spreadSeparation) {
            //drawBlob(blobs[i], ORANGE);
        }
        if (blobs[i].area > size && i != topSpot) {
            size = blobs[i].area;
            secondBlob = blobs[i];
        }
        //drawBlob(blobs[i], BLACK);
    }
}

/* Is a robot head centered on its blob?
   @param  head the location of the head
   @param  left the leftpoint of the blob
   @param  right the rightpoint of the blob
*/

int ObjectFragments::isRobotCentered(int head, int left, int right)
{
    const int leftInit = 35;
	const int rightInit = 100;
    const int rangeDiv = 100;

    // these to be REAL constants
    int LEFTRANGE = leftInit;
    int RIGHTRANGE = rightInit - LEFTRANGE;
	
    if ((head - left) < (right - left) * LEFTRANGE / rangeDiv)
        return LEFT;
    if ((head - left) > (right - left) * RIGHTRANGE / rangeDiv)
        return RIGHT;
    return 0;
}

/* The next group of methods has to do with scanning along axis parallel
 * dimensions in order to create objects without blobbing.
 */

/* Project a line given a start coord and a new y value - note that this is
 * dangerous depending on how you do the projection.
 *
 * @param startx   the x point to start at
 * @param starty   the y point to start at
 * @param newy     the y point to end at
 * @return         the corresponding x point
 */
int ObjectFragments::xProject(int startx, int starty, int newy)
{
    //slope is a float representing the slope of the horizon.
    return startx - ROUND2(slope * (float)(newy - starty));
}

/* Project a line given a start coord and a new y value - note that this is
 * dangerous depending on how you do the projection.
 *
 * @param point    the point to start at
 * @param newy     the y point to end at
 * @return         the corresponding x point
 */
int ObjectFragments::xProject(point <int> point, int newy) {
    //slope is a float representing the slope of the horizon.
    return point.x - ROUND2(slope * (float)(newy - point.y));
}

/* Project a line given a start coord and a new x value
 * @param startx   the x point to start at
 * @param starty   the y point to start at
 * @param newx     the x point to end at
 * @return         the corresponding y point
 */
int ObjectFragments::yProject(int startx, int starty, int newx)
{
    return starty + ROUND2(slope * (float)(newx - startx));
}

/* Project a line given a start coord and a new x value
 * @param point    the point to start at
 * @param newx     the x point to end at
 * @return         the corresponding y point
 */
int ObjectFragments::yProject(point <int> point, int newx)
{
    return point.y + ROUND2(slope * (float)(newx - point.x));
}

/* Scan from the point along the line until you have hit "stopper" points that
 * aren't color "c" return the last good point found and how many good and bad
 * points seen.  Though this is a void function it actually "returns"
 * information in the scan variable. scan.x and scan.y represent the finish
 * points of the line (last point of appropriate color) and bad and good
 * represent how many bad and good pixels (pixels that are of the right color
 * or not) along the way.
 * @param x        the x point to start at
 * @param y        the y point to start at
 * @param dir      the direction of the scan (positive or negative)
 * @param stopper  how many incorrectly colored pixels we can live with
 * @param c        color we are most interested in
 * @param c2       soft color that could also work
 */
void ObjectFragments::vertScan(int x, int y, int dir, int stopper, int c,
                               int c2)
{
    scan.good = 0;
    scan.bad = 0;
    scan.x = x;
    scan.y = y;
    int bad = 0;
    int good = 0;
    int startX = x;
    int startY = y;
    int run = 1;
    int width = IMAGE_WIDTH;
    int height = IMAGE_HEIGHT;
    // go until we hit enough bad pixels
    for ( ; x > -1 && y > -1 && x < width && y < height && bad < stopper; ) {
        //cout << "Vert scan " << x << " " << y << endl;
        // if it is the color we're looking for - good
        if (thresh->thresholded[y][x] == c || thresh->thresholded[y][x] == c2) {
            good++;
            run++;
            if (run > 1) {
                scan.x = x;
                scan.y = y;
            }
        } else {
            bad++;
            run = 0;
        }
        y = y + dir;
        x = xProject(startX, startY, y);
    }
    scan.bad = bad;
    scan.good = good;
    //cout << " out vert " << endl;
}

/* Scan from the point along the line until you have hit "stopper" points that
 * aren't color "c"
 * return the last good point found and how many good and bad points seen.
 * Though this is a void function it actually "returns" information in the scan
 * variable. scan.x and scan.y represent the finish points of the line (last
 * point of appropriate color) and bad and good represent how many bad and good
 * pixels (pixels that are of the right color or not) along the way.
 *
 * @param x          the x point to start at
 * @param y          the y point to start at
 * @param dir        the direction of the scan (positive or negative)
 * @param stopper    how many incorrectly colored pixels we can live with
 * @param c          color we are most interested in
 * @param c2         soft color that could also work
 * @param leftBound  furthest left we can go
 * @param rightBound further right we can go
 */
void ObjectFragments::horizontalScan(int x, int y, int dir, int stopper, int c,
                                     int c2, int leftBound, int rightBound) {
    scan.good = 0;
    scan.bad = 0;
    scan.x = x;
    scan.y = y;
    int bad = 0;
    int good = 0;
    int run = 0;
    int startX = x;
    int startY = y;
    int height = IMAGE_HEIGHT;
    // go until we hit enough bad pixels
    for ( ; x > leftBound && y > -1 && x < rightBound && x < IMAGE_WIDTH
              && y < height && bad < stopper; ) {
        if (thresh->thresholded[y][x] == c || thresh->thresholded[y][x] == c2) {
            // if it is either of the colors we're looking for - good
            good++;
            run++;
            if (run > 1) {
                scan.x = x;
                scan.y = y;
            }
        } else {
            bad++;
            run = 0;
        }
        x = x + dir;
        y = yProject(startX, startY, x);
    }
    scan.bad = bad;
    scan.good = good;
    //cout << "return with " << temp.x << endl;
}

/*
 * TODO: Check this edge value
 * Given two points determine if they constitute an "edge".  For now our
 * definition of an edge is a difference in Y values of 30 (sort of a standard
 * approach in our league).  This is a place for potential improvements in the
 * future.
 *
 * @param x        the x value of the first point
 * @param y        the y value of the first point
 * @param x2       the x value of the second point
 * @param y2       the y value of the second point
 * @return         was an edge detected?
 */

bool ObjectFragments::checkEdge(int x, int y, int x2, int y2)
{
    const int diffMin = 30;

    int ydiff = abs(thresh->getY(x, y) - thresh->getY(x2, y2));
    if (ydiff > diffMin) {
        return true;
    }
    return false;
}

/*
 * Given two points that should define an edge of a structure, try and improve
 * them to find the true edge.
 * @param top         the topmost estimated point
 * @param bottom      the bottommost estimated point
 * @param c           the primary color of the structure
 * @param c2          the secondary color of the structure
 * @param left        whether the open space is to the left or the right
 */

int ObjectFragments::findTrueLineVertical(point <int> top, point <int> bottom,
                                          int c, int c2, bool left)
{
    const int countSpanDiv = 3;

    int spanY = bottom.y - top.y;
    int count = 0;
    int good = spanY;
    int j = 0;
    int dir = 1;
    if (left)
        dir = -1;
    // go until you hit enough bad pixels or some strong reason to stop
    for (j = 1; count < spanY / countSpanDiv && top.x + dir * j >= 0
             && top.x + dir * j < IMAGE_WIDTH && good > spanY / 2 ; j++) {
        count = 0;
        good = 0;
        for (int i = top.y; count < spanY / countSpanDiv && i <= bottom.y; i++) {
            int _spot = top.x + dir * j;
            /*if (checkEdge(spot, i, _spot - dir, i)) {
              count++;
              }*/
            int curcol = thresh->thresholded[i][_spot];
            if (curcol == c || curcol == c2) {
                good++;
            }
        }
    }
    return top.x + dir * j - dir;
}

/*
 * Given two points that should define an edge of a structure, try and improve
 * them to find the true edge. Exactly like the previous function except that it
 * allows for a slope to the camera angle.
 *
 * @param top         the topmost estimated point
 * @param bottom      the bottommost estimated point
 * @param c           the primary color of the structure
 * @param c2          the secondary color of the structure
 * @param left        whether the open space is to the left or the right of the structure
 */

void ObjectFragments::findTrueLineVerticalSloped(point <int>& top,
                                                 point <int>& bottom,
                                                 int c, int c2, bool left)
{
    const int countSpanDiv = 3;
	const int runX = 5;
	const int initMin = 5;
	const int imageDiff = 3;

    int increment = 1;
    int spanY = bottom.y - top.y + 1;
    int count = 0;
    int good = spanY;
    int goodRun = 0;
    int j = 0;
    int dir = 1;
    int theSpot = 0;
    //int xShift = 0;
    int run = 0;
    int initRun = 0;
    if (left)
        dir = -1;
    int minCount = (spanY / countSpanDiv) / increment;
    int minRun = min(spanY, max(runX, spanY / 2));
    int minGood = max(1, (spanY / 2) / increment);
    int badLines = 0;
    int i = 0;
    int fake = 0;
    bool atTop = false;
    //drawPoint(top.x, top.y, RED);
    //drawPoint(bottom.x, bottom.y, RED);
    /* loop until we now longer have viable expansion
          too many bad lines in a row
          top is off the edge of the screen
       basically we scan the next line out and count how many good and bad points we
       get along that scanline.  If there are enough good ones, we expand and keep
       moving.  If not, then we may stop
    */
    for (j = 1; badLines < 2 && top.x + dir * j >= 0
             && top.x + dir * j < IMAGE_WIDTH; j+=increment) {
        //count = 0;
        good = 0;
        fake = 0;
        run = 0;
        goodRun = 0;
        initRun = 0;
        int actualY = yProject(top.x, top.y, top.x + dir * j);
        //cout << "Actual y is " << actualY << endl;
        if (actualY < 1) atTop = true;
        //cout << "Actual y is " << actualY << endl;
	// here's where we do the scanning.  Stop early if we have enough information good or bad.
        for (i = actualY; count < minCount  &&
                 i <= actualY + spanY && (run < minRun || goodRun > spanY / 2)
                 && (top.y > 1 || initRun < minRun);
             i+= increment) {
            theSpot = xProject(top.x + dir * j, actualY, i);
            if (theSpot < 0 || theSpot > IMAGE_WIDTH - 1 || theSpot - dir < 0 ||
                theSpot - dir > IMAGE_WIDTH - 1 || i < 0 ||
                i > IMAGE_HEIGHT - 1) {
                fake++;
            } else {
                //if (checkEdge(theSpot, i, theSpot - dir, i)) {
                //count++;
                //}
                int curcol = thresh->thresholded[i][theSpot];
                if (curcol == c || curcol == c2) {
                    good++;
                    goodRun++;
                    initRun = -1;
                    run = 0;
                } else {
                    goodRun = 0;
                    if (initRun > -1) {
                        initRun++;
                        if (atTop && initRun > initMin) break;
                        // cout << "Init run " << initRun << " " << top.y << " "
                        //      << minRun << endl;
                    }
                    if (curcol != ORANGE && curcol != WHITE)
                        run++;
                    //if (run == 5)
                    //drawPoint(theSpot, i, BLACK);
                }
            }
        }
        if (good + fake < minGood || good < 1) {
            badLines++;
        }
        // cout << good << " " << minGood << " " << count << " " << initRun << " "
        //      << i << endl;
        //if (!left)
        //drawPoint(theSpot, i, BLACK);
    }

    // ok so we did the basic thing.  The problem is that sometimes we ended early because we hit
    // a screen edge and weren't really done.  Try and check for those situations.
    int temp = top.x;
    //drawPoint(top.x, top.y, BLACK);
    top.x = top.x + dir * (j - badLines) - dir;
    top.y = yProject(temp, top.y, top.x);
    //drawPoint(top.x, top.y, RED);
    bottom.y = top.y + spanY;
    bottom.x = xProject(top.x, top.y, top.y + spanY);
    //cout << "Checking " << top.x << " " << top.y << endl;
    if (top.x < 2 || top.x > IMAGE_WIDTH - imageDiff) {
        //cout << "In upward scan" << endl;
        for (j = 1; count < minCount && bottom.x + dir * j >= 0
                 && bottom.x + dir * j < IMAGE_WIDTH
                 && good > minGood && run < minRun; j+=increment) {
            //count = 0;
            good = 0;
            run = 0;
            int actualY = yProject(bottom.x, bottom.y, bottom.x + dir * j);
            for (i = actualY; count < minCount && i >= actualY - spanY &&
                     run < minRun; i-= increment) {
                theSpot = xProject(bottom.x + dir * j, actualY, i);

                if (theSpot < 0 || theSpot > IMAGE_WIDTH - 1
                    || theSpot - dir < 0 || theSpot - dir > IMAGE_WIDTH - 1
                    || i < 0 || i > IMAGE_HEIGHT - 1)
                    good++;

                else {
                    if (checkEdge(theSpot, i, theSpot - dir, i)) {
                        //count++;
                    }
                    int curcol = thresh->thresholded[i][theSpot];
                    if (curcol == c || curcol == c2) {
                        good++;
                        run = 0;
                    } else {
                        run++;
                        //if (run == 5)
                        //drawPoint(theSpot, i, BLACK);
                    }
                }
            }
        }
        temp = bottom.x;
        //drawPoint(top.x, top.y, BLACK);
        bottom.x = bottom.x + dir * (j - increment) - dir;
        bottom.y = yProject(temp, bottom.y, bottom.x);
        //drawPoint(top.x, top.y, RED);
        top.y = bottom.y - spanY;
        top.x = xProject(bottom.x, bottom.y, bottom.y - spanY);
    }
}

/*
 * Given two points that should define an edge of a structure, try and improve
 * them to find the true edge.
 * @param left        the leftmost estimated point
 * @param right       the rightmost estimated point
 * @param c           the primary color of the structure
 * @param c2          the secondary color of the structure
 * @param up          whether the open space is up or down
 */

void ObjectFragments::findTrueLineHorizontalSloped(point <int>& left,
                                                   point <int>& right, int c,
                                                   int c2, bool up)
{
    const int greenInit = 3;
    const int runX = 5;
	const int runDiv = 5;
	const int countDiv = 3;
	const int goodDiv = 3;
	const float spanMult = 0.5;

    int spanX = right.x - left.x + 1;
    int spanY = right.y - left.y + 1;
    int count = 0;
    int good = spanX;
    int j = 0;
    int dir = 1;
    int theSpot = 0;
    int run = 0;
    int badLines = 0;
    int maxgreen = greenInit;
// EXAMINED: change to lower res
    maxgreen = 100;
    if (up)
        dir = -1;
    int minRun = min(spanX, max(runX, spanX / runDiv));
    int minCount = min(spanX, max(2, spanX / countDiv));
    int minGood = max(1, spanX / goodDiv);
    int greens = 0;
    int fakegood = 0;

    // loop until we can't expand anymore
    for (j = 1; count < minCount && left.y + dir * j >= 0
             && left.y + dir * j < IMAGE_HEIGHT && badLines < 2
             && greens < max(minRun, maxgreen); j++) {
        //count = 0;
        good = 0;
        run = 0;
        greens = 0;
        fakegood = 0;
        int actualX = xProject(left.x, left.y, left.y + dir * j);
	// count up the good and bad pixels in this scanline
        for (int i = actualX; count < minCount && i <= actualX + spanX
                 && greens < maxgreen; i++) {
            theSpot = yProject(actualX, left.y + dir * j, i);
            //drawPoint(i, theSpot, RED);
            if (theSpot < 0 || theSpot > IMAGE_HEIGHT - 1 || theSpot - dir < 0
                || theSpot - dir > IMAGE_HEIGHT - 1 || i < 0
                || i > IMAGE_WIDTH - 1) {
                // assume the best?
                fakegood++;
            } else {
                if (checkEdge(i, theSpot, i, theSpot - dir)) {
                    //count++;
                }
                int curcol = thresh->thresholded[theSpot][i];
                if (curcol == c || curcol == c2) {
                    good++;
                    run = 0;
                } else {
                    if (curcol != ORANGE && curcol != WHITE)
                        run++;
                    if (curcol == GREEN) {
                        greens++;
                        //if (greens > 1)
                        //cout << "Greens " << greens << " " << theSpot << endl;
                    }
                }
            }
        }
        good += fakegood / 2;
        if (good < minGood)
            badLines++;
    }
    // cout << good << " " << minGood << " " << run << " " << minRun << endl;
    // if we had to stop because we hit the left edge, then see if we can go
    // farther by using the bottom
    int temp = left.y;
    left.y =  left.y + dir * (j - badLines) - dir;
    left.x = xProject(left.x, temp, left.y);
    right.x = left.x + spanX;
    right.y = left.y + spanY;

    if( right.x > IMAGE_WIDTH) {
        //cout << "right.x > IMAGE_WIDTH, value is: " << right.x << endl;
        right.x = IMAGE_WIDTH;
    }

    if( left.x < 0) {
        //cout << "left.x < 0, value is: " << left.x << endl;
        left.x = 0;
    }


    if (!up && thresh->getVisionHorizon() > left.y) {
        // for the heck of it let's scan down
        int found = left.y;
        for (int d = left.y; d < thresh->getVisionHorizon(); d+=1) {
            good = 0;
            for (int a = left.x; a < right.x; a++) {
                if (thresh->thresholded[d][a] == c) {
                    good++;
                }
            }
            if (good > spanX * spanMult) {
                found = d;
            }
        }
        if (found != left.y) {
            left.y = found;
            left.x = xProject(left.x, temp, left.y);
            right.x = left.x + spanX;
            right.y = left.y + spanY;
            drawPoint(right.x, right.y, ORANGE);
            findTrueLineHorizontalSloped(left, right, c, c2, up);
        }
    }
}

/*
 * Given two points that should define an edge of a structure, try and improve
 * them to find the true edge. This is just like the previous function except
 * that it doesn't assume a perfectly level plane.  Which of course makes it a
 * lot harder.  C'est la vie.
 *
 * @param left        the leftmost estimated point
 * @param right       the rightmost estimated point
 * @param c           the primary color of the structure
 * @param c2          the secondary color of the structure
 * @param up          whether the open space is up or down
 */

int ObjectFragments::findTrueLineHorizontal(point <int> left, point <int> right,
                                            int c, int c2, bool up)
{
    const int spanDiv = 3;

    int spanX = right.x - left.x + 1;
    int count = 0;
    int good = spanX;
    int j = 0;
    int dir = 1;
    if (up)
        dir = -1;
    for (j = 1; count < spanX / spanDiv && left.y + dir * j >= 0
             && left.y + dir * j < IMAGE_HEIGHT && good > spanX / 2; j++) {
        count = 0;
        good = 0;
        for (int i = left.x; count < spanX / spanDiv && i <= right.x; i++) {
            int theSpot = left.y + dir * j;
            if (checkEdge(i, theSpot, i, theSpot - dir)) {
                count++;
            }
            int curcol = thresh->thresholded[theSpot][i];
            if (curcol == c || curcol == c2) {
                good++;
            }
        }
    }
    return left.y + dir * j - dir;
}

/*  In theory our pose information tells us the slant of an object.  In practice it doesn't always get it
    for a vareity of reasons.  This is an attempt to correct for the errors in the process.  At this point
    it is basically a rough draft of a good methodology.
    @param post    the blob we're examining
    @param c       primary color
    @param c2      secondary color
 */

<<<<<<< HEAD
float ObjectFragments::correct(blob b, int color, int c2) {
    // try and find the cross bar - start at the upper left corner
    int biggest = 0, biggest2 = 0;
	int skewr = 0, skewl = 0;
    int x = b.leftTop.x;
    int y = b.leftTop.y;
    int h = blobHeight(b);
    int w = blobWidth(b);
    //int need = min(w / 2, 20);
    int need = max(w, 10);
	float newSlope = 0.0f;
	if (CORRECT) {
		//drawBlob(b, ORANGE);
	}
	// scan the left side to see how far out we can go seeing post
    for (int i = 0; i < h / 5 && biggest < need; i+=1) {
        int tx = xProject(x, y, y + i);
        horizontalScan(tx, y + i, -1, 6, color, color, max(0, x - 2 * w),
                       IMAGE_WIDTH - 1);
        if (scan.good > biggest) {
            biggest = scan.good;
        }
    }
	// now the right side
    x = b.rightTop.x;
    y = b.rightTop.y;
    for (int i = 0; i < h / 5 && biggest2 < need; i+=1) {
        int tx = xProject(x, y, y + i);
        horizontalScan(tx, y + i, 1, 6, color, color, x - 1, IMAGE_WIDTH - 1);
        if (scan.good > biggest2) {
            biggest2 = scan.good;
=======
void ObjectFragments::correct(blob & post, int c, int c2)
{
    const int runVal = 10000;
	const int postLeftMax = 75;
	const int postScan = 4;
	const float slopeMax = 0.5;
	const float slopeMin = 0.05;

    if (c2 != runVal) return;
    // scan along the bottom
    //int bad1 = -1, bad2 = -1, temp = 0, good = 0;
    int x = max(0, post.leftTop.x), y = max(0, post.leftTop.y);
    int startX = x, startY = y;
    // start with the upper left corner
    vertScan(x, y, 1, 4, c, c2);
    if (post.leftBottom.y - post.leftTop.y < postLeftMax) return;
    if (scan.good == 0) {
        // make sure
        vertScan(post.rightBottom.x, post.rightBottom.y, -1, postScan, c, c2);
        if (scan.good == 0) {
            // scan until we actually have a point
            for ( ; x > -1 && y > -1; ) { // go until we hit enough bad pixels
                //cout << "Vert scan " << x << " " << y << endl;
                // if it is the color we're looking for - good
                if (thresh->thresholded[y][x] == c ||
                    thresh->thresholded[y][x] == c2) {
                    break;
                }
                y = y + 1;
                x = xProject(startX, startY, y);
            }
            int newx = x, newy = y, count = 0;
            if (CORRECT) {
                drawPoint(x, y, PINK);
            }
            // now scan horizontally
            for (x = startX, y = startY; x < IMAGE_WIDTH; ) {
                // if it is the color we're looking for - good
                if (thresh->thresholded[y][x] == c ||
                    thresh->thresholded[y][x] == c2) {
                    break;
                }
                // we just do on a pure horizontal so we don't need to worry
                // about going offscreen
                x++;
                count++;
            }
            if (CORRECT) {
                drawPoint(x, y, ORANGE);
            }
            int counter = count;
            // we do the inverse of the slope formula since we are calculating
            // the perpindicular line
            if (y != newy) {
                float newslope = (float)(newx - x) / (float)(y - newy) ;
                if (abs(newslope - slope) < slopeMax &&
                    abs(newslope - slope) > slopeMin) {
                    if (CORRECT) {
                        drawBlob(post, PINK);
                    }
                    post.leftTop.x = startX + count;
                    post.rightTop.x = post.rightTop.x + count;
                    post.leftBottom.x = post.leftBottom.x - count;
                    post.rightBottom.x = post.rightBottom.x - count;
                    // Now sometimes our right side estimate won't be so good
                    y = max(0, post.rightTop.y);
                    x = post.rightTop.x;
                    count = 0;
                    for ( ; x > post.leftTop.x; ) {
                        int pix = thresh->thresholded[y][x];
                        if (pix == c || pix == c2) {
                            break;
                        }
                        // we just do on a pure horizontal so we don't need to
                        // worry about going offscreen
                        x--;
                        count++;
                    }
                    int count2 = 0;
                    y = post.rightBottom.y -1;
                    x = post.rightBottom.x;
                    for ( ; x > post.leftBottom.x; ) {
                        int pix = thresh->thresholded[y][x];
                        if (pix == c || pix == c2) {
                            break;
                        }
                        // we just do on a pure horizontal so we don't need to
                        // worry about going offscreen
                        x--;
                        count2++;
                    }
                    count = min(min(count, count2), counter);
                    post.rightBottom.x = post.rightBottom.x - count;
                    post.rightTop.x = post.rightTop.x - count;
                }
            }
        }
    } else {
        x = min(IMAGE_WIDTH - 1,post.rightTop.x); y = max(0,post.rightTop.y);
        startX = x; startY = y;
        vertScan(x, y, 1, postScan, c, c2);
        if (scan.good == 0) {
            vertScan(max(0, post.leftBottom.x), min(post.leftBottom.y,
                                                    IMAGE_HEIGHT - 1), -1, postScan, c,
                     c2);
            if (scan.good == 0) {
                // scan until we actually have a point
                for ( ; x > -1 && y > -1; ) {
                    // go until we hit enough bad pixels
                    //cout << "Vert scan " << x << " " << y << endl;
                    // if it is the color we're looking for - good
                    if (thresh->thresholded[y][x] == c ||
                        thresh->thresholded[y][x] == c2) {
                        break;
                    }
                    y = y + 1;
                    x = xProject(startX, startY, y);
                }
                int newx = x, newy = y, count = 0;
                if (CORRECT) {
                    drawPoint(x, y, PINK);
                }
                // now scan horizontally
                for (x = startX, y = startY; x < IMAGE_WIDTH; ) {
                    // if it is the color we're looking for - good
                    if (thresh->thresholded[y][x] == c ||
                        thresh->thresholded[y][x] == c2) {
                        break;
                    }
                    // we just do on a pure horizontal so we don't need to
                    // worry about going offscreen
                    x--;
                    count++;
                }
                if (CORRECT) {
                    drawPoint(x, y, ORANGE);
                    cout << "XY " << x << " " << y << endl;
                }
                int counter = count;
                // we do the inverse of the slope formula since we are
                // calculating the perpindicular line
                if (y != newy) {
                    float newslope = (float)(newx - x) / (float)(y - newy) ;
                    if (abs(newslope - slope) < slopeMax &&
                        abs(newslope - slope) > slopeMin) {
                        if (CORRECT) {
                            drawBlob(post, PINK);
                        }
                        post.leftTop.x = post.leftTop.x - count;
                        post.rightTop.x = post.rightTop.x - count;
                        post.leftBottom.x = post.leftBottom.x + count;
                        post.rightBottom.x = post.rightBottom.x + count;
                        // Now sometimes our left side estimate won't be so good
                        y = max(0, post.leftTop.y);
                        x = post.leftTop.x;
                        count = 0;
                        for ( ; x < post.rightTop.x; ) {
                            int pix = thresh->thresholded[y][x];
                            if (pix == c || pix == c2) {
                                break;
                            }
                            // we just do on a pure horizontal so we don't need
                            // to worry about going offscreen
                            x++;
                            count++;
                        }
                        int count2 = 0;
                        y = post.leftBottom.y - 1;
                        x = post.leftBottom.x;
                        for ( ; x < post.rightBottom.x; ) {
                            int pix = thresh->thresholded[y][x];
                            if (pix == c || pix == c2) {
                                break;
                            }
                            // we just do on a pure horizontal so we don't need
                            // to worry about going offscreen
                            x++;
                            count2++;
                        }
                        count = min(min(count, count2), counter);
                        post.leftBottom.x = post.leftBottom.x + count;
                        post.leftTop.x = post.leftTop.x - count;
                        if (CORRECT) {
                            drawBlob(post, GREEN);
                        }
                    }
                }
            }
>>>>>>> 5a8d1c7a
        }
    }
	// What we're going to do is scan opposite corners at the bottom and subtract 
	// those results.
	x = b.rightBottom.x;
	y = b.rightBottom.y;
	int bestr = 0, bestl = 0;
    for (int i = 0; i < h / 5 && skewr < biggest; i+=1) {
        int tx = xProject(x, y, y - i);
        horizontalScan(tx, y - i, 1, 6, color, color, x - 1, IMAGE_WIDTH - 1);
        if (scan.good > skewr) {
            skewr = scan.good;
			bestr = i;
        }
    }
	x = b.leftBottom.x;
	y = b.leftBottom.y;
    for (int i = 0; i < h / 5 && skewl < biggest2; i+=1) {
        int tx = xProject(x, y, y - i);
        horizontalScan(tx, y - i, -1, 6, color, color, max(0, x - 2 * w),
                       IMAGE_WIDTH - 1);
        if (scan.good > skewl) {
			bestl = i;
            skewl = scan.good;
        }
    }

	int stops = 10;
	if (biggest > 5 && skewr > 5) {
		if (CORRECT)
			cout << "Left lean detected " << biggest << " " << skewr << " " << bestr << endl;
		int topmove = min(skewr, biggest);
		//drawLine(b.leftTop.x - skewr, b.leftTop.y, b.leftBottom.x + skewr, b.leftBottom.y, ORANGE);
		b.leftTop.x = max(0, b.leftTop.x - topmove);
		b.rightBottom.x = b.rightBottom.x + skewr;
		// make sure we don't over-correct
		x = b.leftBottom.x + skewr;
		y = b.leftBottom.y;
		int backr = 0;
		int stopper = max(stops, bestr);
		for (int i = 0; i < stopper; i+=1) {
			int tx = xProject(x, y, y - i);
			horizontalScan(tx, y - i, -1, 6, color, color, max(0, x - 2 * w),
						   IMAGE_WIDTH - 1);
			if (scan.good > backr) {
				backr = scan.good;
			}
		}
		b.leftBottom.x = b.leftBottom.x + skewr - backr;
		b.rightTop.x = min(IMAGE_WIDTH - 1, b.rightTop.x - topmove + backr);
		newSlope = -(float)(b.leftBottom.x - b.leftTop.x) / (float)(b.leftBottom.y - b.leftTop.y);
		return newSlope;
	}
	if (biggest2 > 5 && skewl > 5) {
		if (CORRECT)
			cout << "Right lean detected " << biggest2 << " " << skewl << " " << bestl << endl;
		int topmove = min(skewl, biggest2);
		b.rightTop.x = b.rightTop.x + topmove;
		b.leftBottom.x = max(0, b.leftBottom.x - skewl);
		x = max(0, b.rightBottom.x - skewl);
		y = b.rightBottom.y;
		int backl = 0;
		int stopper = max(stops, bestl);
		for (int i = 0; i < stopper; i+=1) {
			int tx = xProject(x, y, y - i);
			horizontalScan(tx, y - i, 1, 6, color, color, 0, IMAGE_WIDTH - 1);
			if (scan.good > backl) {
				backl = scan.good;
			}
		}
		b.rightBottom.x = min(IMAGE_WIDTH - 1, b.rightBottom.x - skewl + backl);
		b.leftTop.x = b.leftTop.x + topmove - backl;
		newSlope = -(float)(b.rightBottom.x - b.rightTop.x) / (float)(b.rightBottom.y - b.rightTop.y);
	}
	return newSlope;
	}

/*  Routine to find a general square goal.
 * We start with a point.  We scan up from the point and down from the point
 * looking for a strip of the right color.  That serves as our starting point.
 * Then we try expanding the sides outward.  The we try expanding the top and
 * bottom in a similar fashion.
 *
 * @param x         x value of our starter point
 * @param y         y value of our starter point
 * @param c         the primary color
 * @param c2        the secondary color
 */
void ObjectFragments::squareGoal(int x, int y, int c, int c2)
{
    const int scanVal = 3;

    // so we can check for failure
	int count = 0;
	bool looping = false;
    obj.leftTop.x = BADVALUE; obj.leftTop.y = BADVALUE;
<<<<<<< HEAD
	do {
		// first we try going up
		vertScan(x, y, -1,  3, c, c2);
		int h = scan.good;
		// at this point we have a very rough idea of how tall the square is
		int top = scan.y;
		int topx = scan.x;
		// now go down
		vertScan(x, y, 1,  3, c, c2);
		h += scan.good;
		if (h < 2) return;
		int bottom = scan.y;
		int bottomx = scan.x;
		//drawPoint(topx, top, RED);
		//drawPoint(bottomx, bottom, RED);
		obj.leftTop.x = topx;
		obj.leftTop.y = top;
		obj.rightTop.x = topx;
		obj.rightTop.y = top;
		obj.leftBottom.x = bottomx;
		obj.leftBottom.y = bottom;
		obj.rightBottom.x = bottomx;
		obj.rightBottom.y = bottom;
		//int spanY = obj.leftBottom.y - obj.leftTop.y;
		findTrueLineVerticalSloped(obj.leftTop, obj.leftBottom, c, c2, true);
		//drawPoint(obj.leftTop.x, obj.leftTop.y, RED);
		//drawPoint(obj.leftBottom.x, obj.leftBottom.y, RED);
		findTrueLineVerticalSloped(obj.rightTop, obj.rightBottom, c, c2, false);
		findTrueLineHorizontalSloped(obj.leftTop, obj.rightTop, c, c2, true);
		findTrueLineHorizontalSloped(obj.leftBottom, obj.rightBottom, c, c2, false);
		float newSlope = correct(obj, c, c2);
		if (newSlope != 0.0) {
			if (CORRECT)
				cout << "Old slope was " << slope << " " << newSlope << endl;
			slope = newSlope;
			looping = true;
		}
		count++;
	} while (count < 2 && looping);
=======
    // first we try going up
    vertScan(x, y, -1,  scanVal, c, c2);
    int h = scan.good;
    // at this point we have a very rough idea of how tall the square is
    int top = scan.y;
    int topx = scan.x;
    // now go down
    vertScan(x, y, 1,  scanVal, c, c2);
    h += scan.good;
    if (h < 2) return;
    int bottom = scan.y;
    int bottomx = scan.x;
    //drawPoint(topx, top, RED);
    //drawPoint(bottomx, bottom, RED);
    obj.leftTop.x = topx;
    obj.leftTop.y = top;
    obj.rightTop.x = topx;
    obj.rightTop.y = top;
    obj.leftBottom.x = bottomx;
    obj.leftBottom.y = bottom;
    obj.rightBottom.x = bottomx;
    obj.rightBottom.y = bottom;
    //int spanY = obj.leftBottom.y - obj.leftTop.y;
    findTrueLineVerticalSloped(obj.leftTop, obj.leftBottom, c, c2, true);
    //drawPoint(obj.leftTop.x, obj.leftTop.y, RED);
    //drawPoint(obj.leftBottom.x, obj.leftBottom.y, RED);
    findTrueLineVerticalSloped(obj.rightTop, obj.rightBottom, c, c2, false);
    findTrueLineHorizontalSloped(obj.leftTop, obj.rightTop, c, c2, true);
    findTrueLineHorizontalSloped(obj.leftBottom, obj.rightBottom, c, c2, false);
    correct(obj, c, c2);
>>>>>>> 5a8d1c7a
    //drawBlob(obj, ORANGE);
}

/*  Our "main" methods.  Entry points into just about everything else.
 */


/* This is the entry  point from object recognition in Threshold.cc  For now it
 * is only called on yellow, blue and orange.
 * In each case we search for objects that have the corresponding colors.
 * @param  c            color we are processing
 * @return              always 0
 */

void ObjectFragments::createObject(int c) {
    // these are in the relative order that they should be called
    switch (color) {
    case GREEN:
        break;
    case BLUE:
        // either we should see a marker or a goal
        blue(c);
        break;
    case RED:
    case NAVY:
        // George: I am disabling robot recognition for now because it
        // causes crashes. The blobs formed for robots have negative
        // and/or incorrect dimensions. Those dimensions are later used
        // to access the thresholded array.
        //robot(c);
        break;
    case YELLOW:
        // either we should see a marker or a goal
        yellow(c);
        break;
    case ORANGE:
        balls(c, vision->ball);
        // the ball
        break;
#ifdef USE_PINK_BALL
    case PINK:
        balls(c, vision->pinkBall);
#endif
    case BLACK:
        break;
    }
}


int ObjectFragments::horizonAt(int x) {
    return yProject(0, thresh->getVisionHorizon(), x);
}

int ObjectFragments::blobArea(blob a) {
    return blobWidth(a) * blobHeight(a);
}

int ObjectFragments::blobWidth(blob a) {
    return a.rightTop.x - a.leftTop.x + 1;
}

int ObjectFragments::blobHeight(blob a) {
    return a.leftBottom.y - a.leftTop.y + 1;
}


/* Process yellow:
 * First we scan for beacons, based on the firstBlueYellow in the RLE as a
 * starting point looking for posts.
 * @param bigGreen      green horizon value at x == 0
 */
void ObjectFragments::yellow(int bigGreen) {
    goalScan(vision->yglp, vision->ygrp, vision->ygCrossbar, YELLOW,
             ORANGEYELLOW, false, bigGreen);
}

/* Process blue:
 * Same as for yellow except we theoretically don't need to worry about finding
 * beacons.
 * @param bigGreen       field horizon at x == 0
 */

void ObjectFragments::blue(int bigGreen) {

    goalScan(vision->bglp, vision->bgrp, vision->bgCrossbar, BLUE, BLUEGREEN,
             false, bigGreen);
    // Now that we're done, print out information on all of the objects that
    // we've found.
    printObjs();

}

/* A collection of miscelaneous methods used in processing goals.
 */


/* Find the index of the biggest run left.  The "run" is our basic currency in
 * vision.  Our idea in looking for the goal is to find the biggest run we can
 * and assume that it is part of a goal beacon.  We look from there for a big
 * square of the right color.  This method is very simple, it just scans all of
 * the runs between "left" and "right" and picks out the bigest one.  Once done
 * it returns the corresponding index.
 *
 * @param left    the left boundary of legal runs to consider
 * @param right   the right boundary of legal runs to consider
 * @param hor     a horizon boundary that we do not currently use
 * @return index  the index of the largest run that meets the criteria
 */
int ObjectFragments::getBigRun(int left, int right, int hor) {
    int maxRun = -100;
    int nextH = 0;
    int nextX = 0;
    int nextY = 0;
    int index = BADVALUE;
    // find the biggest Run
    for (int i = 0; i < numberOfRuns; i++) {
        nextH = runs[i].h;
        nextX = runs[i].x;
        nextY = runs[i].y;
        if (nextH > maxRun && (nextX < left || nextX > right)) {
            // hack for pictures with tape measure
            // && nextY < hor) {
            maxRun = nextH;
            index = i;
        }
    }
    return index;
}


/*  As we saw with beacons, we tend to work with blobs for convenience.  So at
 *  some point need to transfer their contents over to the field object that
 * we have identified.
 * In this case we have a goal.  Before we commit we make sure it has enough of
 * the right color.  We also collect up certainty information and pass that
 * along.
 * @param one             the field object we'd like to update
 * @param two             the blob that contains the information we need
 * @param certainty       how certain are we of its ID?
 * @param distCertainty   how certain are we of how big we think it is?
 */
bool ObjectFragments::updateObject(VisualFieldObject* one, blob two,
                                   certainty _certainty,
                                   distanceCertainty _distCertainty) {
    //cout << "Got an object" << endl;
    // before we do this let's make sure that the object is really our color
    if (rightBlobColor(two, NORMALPOST)) {
        one->updateObject(&two, _certainty, _distCertainty);
        return true;
    } else {
        //cout << "Screening object for low percentage of real color" << endl;
        return false;
    }
}

/* Here we are trying to figure out how confident we are about our values with
 * regard to how they might be used for distance calculations.  Basically if
 * an object is too near one of the screen edges, or if we have some evidence
 * that it is occluded then we note uncertainty in that dimension.
 *
 * @param left     the leftmost point of the object
 * @param right    the rightmost point of the object
 * @param top      the topmost point of the object
 * @param bottom   the bottommost point of the object
 * @return         a constant indicating where the uncertainties (if any) lie
 */
distanceCertainty ObjectFragments::checkDist(int left, int right, int top,
                                             int bottom)
{
    const int scanParam = 6;

    distanceCertainty dc = BOTH_SURE;
    int nextX, nextY;
    if (left < DIST_POINT_FUDGE || right > IMAGE_WIDTH - DIST_POINT_FUDGE) {
        if (top < DIST_POINT_FUDGE || bottom > IMAGE_HEIGHT - DIST_POINT_FUDGE){
            return BOTH_UNSURE;
        } else {
            dc =  WIDTH_UNSURE;
        }
    } else if (top < DIST_POINT_FUDGE || bottom > IMAGE_HEIGHT -
               DIST_POINT_FUDGE) {
        return HEIGHT_UNSURE;
    }
    // we need to do one more check - make sure that the bottom of the object is
    // not obscured
    nextX = pole.leftBottom.x;
    nextY = pole.leftBottom.y;
    do {
        vertScan(nextX, nextY, 1,  scanParam, GREEN, GREEN);
        nextX = nextX + 2;
        nextY = yProject(pole.leftBottom, nextX);
    } while (nextX <= pole.rightBottom.x && scan.good < 2);
    if (scan.good > 1)
        return dc;
    else if (dc == WIDTH_UNSURE)
        return BOTH_UNSURE;
    return HEIGHT_UNSURE;
}

/*
 * Post recognition for NAOs
 */

/*  Look for a crossbar once we think we've found a goalpost.  The idea is
 * pretty simple, if we  have done a good job with the square post,
 * then the crossbar should either shoot out of the left or right top corner.
 * So try scanning from those positions.  The tricky part, or course involves
 * being able to definitively say that what we see is in fact a bar.  I'd say
 * that right now this probably needs more work.
 *
 *  @param b   the square post
 *  @return   either RIGHT or LEFT if a crossbar found, or NOPOST if not
 */
int ObjectFragments::crossCheck(blob b)
{
    const int needParam = 10;
	const int hDiv = 5;
	const int horzScanParam = 6;
	const int bigMax = 3;
	const int topDiv = 4;
	const int bigCheck = 5;
	const int scanParam = 3;
	const int xDiff = 12;
	const int bigMatch = 10;
	const int xAdd = 13;

    // try and find the cross bar - start at the upper left corner
    int biggest = 0, biggest2 = 0;
	int skewr = 0, skewl = 0;
    int x = b.leftTop.x;
    int y = b.leftTop.y;
    int h = blobHeight(b);
    int w = blobWidth(b);
    //int need = min(w / 2, 20);
    int need = max(w, needParam);

<<<<<<< HEAD
	// scan the left side to see how far out we can go seeing post
    for (int i = 0; i < h / 5 && biggest < need; i+=1) {
=======
    for (int i = 0; i < h / hDiv && biggest < need; i+=1) {
>>>>>>> 5a8d1c7a
        int tx = xProject(x, y, y + i);
        horizontalScan(tx, y + i, -1, horzScanParam, color, color, max(0, x - 2 * w),
                       IMAGE_WIDTH - 1);
        if (scan.good > biggest) {
            biggest = scan.good;
        }
    }
	// now the right side
    x = b.rightTop.x;
    y = b.rightTop.y;
<<<<<<< HEAD
    for (int i = 0; i < h / 5 && biggest2 < need; i+=1) {
=======

    for (int i = 0; i < h / hDiv && biggest2 < need; i+=1) {
>>>>>>> 5a8d1c7a
        int tx = xProject(x, y, y + i);
        horizontalScan(tx, y + i, 1, horzScanParam, color, color, x - 1, IMAGE_WIDTH - 1);
        if (scan.good > biggest2) {
            biggest2 = scan.good;
        }
    }

    if (POSTLOGIC) {
        cout << "Cross check " << biggest << " " << biggest2 << endl;
		if (biggest > need)
			drawRect(b.leftTop.x - biggest, b.leftTop.y, biggest, 20, ORANGE);
		if (biggest2 > need)
			drawRect(x, y, biggest2, 20, ORANGE);
    }
<<<<<<< HEAD

	if (biggest > need && biggest > 2 * biggest2) return RIGHT;
	if (biggest2 > need && biggest2 > 2 * biggest) return LEFT;

=======
    if (biggest >= need && (biggest2 < bigMax || biggest > 2 * biggest2)) {
        // make sure we're not just off badly
        y = b.leftTop.y + h / topDiv;
        x = xProject(b.leftTop, y);
        //drawPoint(x, y, WHITE);
        //drawRect(x, y, 20, 20, ORANGE);
        biggest = 0;
        for (int i = 0; i < h / hDiv && biggest < bigCheck; i+=1) {
            int tx = xProject(x, y, y + i);
            horizontalScan(tx, y + i, -1, scanParam, color, color, x - xDiff,
                           IMAGE_WIDTH - 1);
            if (scan.good > biggest) {
                biggest = scan.good;
            }
        }
        if (biggest < bigMatch)
            return RIGHT;
    }
    if (biggest2 > need && (biggest < bigMax || biggest2 > 2 * biggest)) {
        y = b.rightTop.y + h / topDiv;
        x = xProject(b.rightTop, y);
        //drawPoint(x, y, WHITE);
        //drawRect(x, y, 20, 20, WHITE);
        biggest2 = 0;
        for (int i = 0; i < h / hDiv && biggest2 < bigCheck; i+=1) {
            int tx = xProject(x, y, y + i);
            horizontalScan(tx, y + i, 1, scanParam, color, color, x - 1, x + xAdd);
            if (scan.good > biggest2) {
                biggest2 = scan.good;
            }
        }
        if (biggest2 < bigMatch)
            return LEFT;
    }
>>>>>>> 5a8d1c7a
    return NOPOST;
}



int ObjectFragments::crossCheck2(blob b) {
    // try and find the cross bar - start at the upper left corner
    //int biggest = 0, biggest2 = 0;
    int x = b.leftTop.x;
    int y = b.leftTop.y;
    int h = b.leftBottom.y - b.leftTop.y;
    //int w = b.rightTop.x - b.leftTop.x;
    // EXAMINED: look at constants 50 and 10
    const int numLiesMin = 25;
    const int numLiesFactorMin = 5;
	
	const int buff = 10;
	const int ypAdd = 10;
	
    int lefties = 0, righties = 0;
    for (int i = x - buff; i > max(0, x - h); i-=1) {
        int yp = yProject(x, y, i);
        for (int j = max(0, yp); j < yp + ypAdd; j++) {
            if (thresh->thresholded[j][i] == color) {
                lefties++;
            }
        }
    }
    for (int i = b.rightTop.x + buff; i < min(IMAGE_WIDTH - 1, b.rightTop.x + h);
         i+=1) {
        int yp = yProject(b.rightTop.x, b.rightTop.y, i);
        for (int j = max(0, yp); j < yp + ypAdd; j++) {
            if (thresh->thresholded[j][i] == color) {
                righties++;
            }
        }
    }
    if (righties > numLiesMin && righties > numLiesFactorMin * lefties)
        return LEFT;
    if (lefties > numLiesMin && lefties > numLiesFactorMin * righties)
        return RIGHT;
    return NOPOST;
}

<<<<<<< HEAD
/* Try to use field line information to decide which post we're looking at.
   This is actually considerably easier with the large goal boxes as the only
   times you'll see corners reasonably near a post is when they are on the
   same side as the post.
 */

int ObjectFragments::checkIntersection(blob post) {
=======


int ObjectFragments::checkIntersection(blob post)
{
    const int postBuff = 30;
	const int spanDiv = 4;
	const int bottomBuff = 5;
	const int midBuff = 10;

>>>>>>> 5a8d1c7a
    // TODO: check if this should be the same standard minHeight for a post
    if (post.rightBottom.y - post.rightTop.y < postBuff) return NOPOST;
    const list <VisualCorner>* corners = vision->fieldLines->getCorners();
    int spanx = blobWidth(post);
    int spany = blobHeight(post);
    for (list <VisualCorner>::const_iterator k = corners->begin();
         k != corners->end(); k++) {
        if (k->getShape() == T) {
            if (POSTLOGIC) {
                cout << "Got a T" << endl;
            }

            //int mid = midPoint(post.leftBottom.x, post.rightBottom.x);
            int x = k->getX();
            int y = k->getY();
<<<<<<< HEAD
            bool closeEnough = false;
            if (y < post.leftBottom.y + spany) closeEnough = true;
			// if the T is higher in the visual field than the bottom of the post
			// then we have an easy job - we can decide based on which side its on
			if (closeEnough) {
				if (x <= post.leftBottom.x)
					return LEFT;
				return RIGHT;
			}
        } else {
            int x = k->getX();
            int y = k->getY();
            bool closeEnough = false;
			// we have a somwhat more stringent standard of closeness for corners for now
            if (y < post.leftBottom.y) closeEnough = true;
			// if the corner is higher in the visual field than the bottom of the post
			// then we have an easy job - we can decide based on which side its on
			// This is based on the layout of the field and the limitations of the
			// camera (and the fact that the goal box is absurdly large)
			if (closeEnough) {
				if (x <= post.leftBottom.x)
					return LEFT;
				return RIGHT;
			}
=======
            bool swap = false;
            if (y < post.leftBottom.y) swap = true;
            int close = max(spanx, spany / spanDiv);
            if (x <= post.leftBottom.x && x > post.leftBottom.x - 2 * close) {
                //if (swap) return RIGHT;
                return LEFT;
            }
            if (x >= post.rightBottom.x && x < post.rightBottom.x + 2 * close) {
                //if (swap) return LEFT;
                return RIGHT;
            }
            if (x < post.leftBottom.x || x > post.rightBottom.x) return NOPOST;
            // if we're here we're probably at the side of the goal or looking
            // at a beacon
            //cout << "here" << endl;
            int testX1 = midPoint(post.rightBottom.x, IMAGE_WIDTH - 1);
            int testX2 = midPoint(0, post.leftBottom.x);
            //int cross1 = 0, cross2 = 0;
            // get the tstem and see if it intersect a plumb-line right or left
            VisualLine tstem = k->getTStem();
            point <int> plumbLineTop, plumbLineBottom;
            plumbLineTop.x = testX1; plumbLineTop.y = post.rightBottom.y;
            plumbLineBottom.x = testX1; plumbLineBottom.y = IMAGE_HEIGHT - 1;
            pair<int, int> foo = Utility::
                plumbIntersection(plumbLineTop, plumbLineBottom, tstem.start,
                                  tstem.end);
            if (foo.first != NO_INTERSECTION && foo.second != NO_INTERSECTION) {
                if (swap) return RIGHT;
                return LEFT;
            }
            plumbLineTop.x = testX2; plumbLineTop.y = post.leftBottom.y;
            plumbLineBottom.x = testX2; plumbLineBottom.y = IMAGE_HEIGHT - 1;
            foo = Utility::plumbIntersection(plumbLineTop, plumbLineBottom,
                                             tstem.start, tstem.end);
            if (foo.first != NO_INTERSECTION && foo.second != NO_INTERSECTION) {
                if (swap) return LEFT;
                return RIGHT;
            }
            //cout << "here 2" << endl;
            // now test in "in the goal" cases
            plumbLineTop.x = testX1; plumbLineTop.y = 0;
            plumbLineBottom.x = testX1; plumbLineBottom.y = post.leftBottom.y;
            foo = Utility::plumbIntersection(plumbLineTop, plumbLineBottom,
                                             tstem.start, tstem.end);
            if (foo.first != NO_INTERSECTION && foo.second != NO_INTERSECTION) {
                if (swap) return RIGHT;
                return LEFT;
            }
            plumbLineTop.x = testX2; plumbLineTop.y = 0;
            plumbLineBottom.x = testX2; plumbLineBottom.y = post.rightBottom.y;
            foo = Utility::plumbIntersection(plumbLineTop, plumbLineBottom,
                                             tstem.start, tstem.end);
            if (foo.first != NO_INTERSECTION && foo.second != NO_INTERSECTION) {
                if (swap) return LEFT;
                return RIGHT;
            }
        } else {
            // cout << "Got a corner " << (k->getX()) << " " << (k->getY())
            //      << " " << post.leftBottom.x << " " << post.rightBottom.x << " "
            //      << post.leftBottom.y << endl;
            if (k->getX() > post.leftBottom.x - spanx &&
                k->getX() < post.rightBottom.x + spanx &&
                post.leftBottom.y < k->getY()) {
                if (k->getX() > post.leftBottom.x - bottomBuff &&
                    k->getX() < post.rightBottom.x + bottomBuff) {
                    //cout << "Corner underneath" << endl;
                    int whites = 0;
                    for (int i = k->getY(); i > post.leftBottom.y; i--) {
                        if (thresh->thresholded[i][k->getX()] == WHITE) {
                            whites++;
                        }
                    }
                    if (whites > (k->getY() - post.leftBottom.y) / 2) {
                        if (POSTLOGIC) {
                            cout << "Viable corner underneath post" << endl;
                        }
                        point<int> midTop(midPoint(post.leftBottom.x, 0),
                                          post.leftBottom.y);
                        point<int> midBottom(midPoint(post.leftBottom.x, 0),
                                             midPoint(midPoint(
                                                          post.leftBottom.y,
                                                          IMAGE_HEIGHT - 1),
                                                      post.leftBottom.y));
                        // drawLine(midTop.x, midTop.y, midBottom.x, midBottom.y,
                        //          RED);
                        bool intersects = vision->fieldLines->
                            intersectsFieldLines(midTop,midBottom);
                        if (intersects) {
                            return RIGHT;
                        }
                        midTop.x = midPoint(post.rightBottom.x,IMAGE_WIDTH - 1);
                        midBottom.x = midTop.x;
                        // drawLine(midTop.x, midTop.y, midBottom.x, midBottom.y,
                        //          RED);
                        // intersects = vision->fieldLines->intersectsFieldLines(
                        //     midTop,midBottom);
                        if (intersects) {
                            return LEFT;
                        }
                        midTop.x = midPoint(midTop.x, post.rightBottom.x);
                        midBottom.x = midTop.x;
                        // drawLine(midTop.x, midTop.y, midBottom.x, midBottom.y,
                        //          RED);
                        intersects = vision->fieldLines->intersectsFieldLines(
                            midTop,midBottom);
                        if (intersects) {
                            return LEFT;
                        }
                        midTop.x = midPoint(midPoint(post.leftBottom.x, 0),
                                            post.leftBottom.x);
                        intersects = vision->fieldLines->intersectsFieldLines(
                            midTop,midBottom);
                        if (intersects) {
                            return RIGHT;
                        }
                    }
                } else {
                    //cout << "Offset corner " << endl;
                    // if the corner is near enough we can use it to id the post

                    point<int> midTop(post.leftBottom.x - midBuff, k->getY() + midBuff);
                    point<int> midBottom(post.rightBottom.x + midBuff, k->getY() + midBuff);
                    bool intersects = vision->fieldLines->
                        intersectsFieldLines(midTop,midBottom);
                    if (intersects) {
                        //cout << "Passed test" << endl;
                        // drawLine(midTop.x, midTop.y, midBottom.x, midBottom.y,
                        //          RED);
                    } else {
                        midTop.y = k->getY() - midBuff;
                        midBottom.y = k->getY() - midBuff;
                        intersects = vision->fieldLines->
                            intersectsFieldLines(midTop,midBottom);
                        if (intersects) {
                            // drawLine(midTop.x, midTop.y, midBottom.x,
                            //          midBottom.y, RED);
                            // cout << "Passed test 2" << endl;
                        }
                    }
                }
            } else if (k->getX() > post.leftBottom.x - spanx && k->getX() <
                       post.rightBottom.x + spanx &&
                       post.leftBottom.y > k->getY() &&
                       k->getY() > post.leftTop.y +
                       (post.leftBottom.y - post.leftTop.y) / 2) {
                if (POSTLOGIC) {
                    cout << "Found a corner near and above the bottom of a post"
                         << endl;
                }
                if (k->getX() < post.leftBottom.x + bottomBuff) {
                    return LEFT;
                }
                if (k->getX() > post.rightBottom.x - bottomBuff) {
                    return RIGHT;
                }
            }
>>>>>>> 5a8d1c7a
        }
    }
    return NOPOST;
}

/*  We have a post and wonder which one it is.  This method looks for the nearby intersection
    of the goal line and the goal box.  If it can be found it is the best way to ID the goal.
    @param post    the post we have id'd
    @return        the id of the post (or lack of id)
 */

int ObjectFragments::checkCorners(blob post)
{
    const int postDiffMin = 30;
	const int postBuff = 5;

    if (post.rightBottom.y - post.rightTop.y < postDiffMin) return NOPOST;
    const list <VisualCorner>* corners = vision->fieldLines->getCorners();
    int spanx = post.rightBottom.x - post.leftBottom.x;
    for (list <VisualCorner>::const_iterator k = corners->begin();
         k != corners->end(); k++) {
        // we've already checked the Ts so ignore them
        if (k->getShape() != T) {
            if (k->getX() > post.leftBottom.x - spanx &&
                k->getX() < post.rightBottom.x + spanx &&
                post.leftBottom.y < k->getY()) {
                if (k->getX() > post.leftBottom.x - postBuff &&
                    k->getX() < post.rightBottom.x + postBuff) {
                    // we checked these when we checked for Ts so ignore them
                } else {
                    // if the corner is near enough we can use it to id the post
                    if (k->getY() < post.rightBottom.y + spanx) {
                        if (k->getX() > post.rightBottom.x) return RIGHT;
                        return LEFT;
                    }
                }
            }
        }
    }
    return NOPOST;
}

/*  Sometimes we process posts differently depending on how big they are.
 * This just characterizes a post's size such that we can make that
 * determination.
 *
 * @param b   the post in question
 * @return    a constant indicating size - SMALL, MEDIUM, or LARGE
 */
// EXAMINED: change these constants
int ObjectFragments::characterizeSize(blob b) {
    int w = b.rightTop.x - b.leftTop.x + 1;
    int h = b.leftBottom.y - b.leftTop.y + 1;
    const int largePostHeight = 15;
    const int smallPostHeight = 10;
    const int smallPostWidth = 5;
    const int midPostHeight = 20;
    const int midPostWidth = 5;
    if (h > largePostHeight) return LARGE;
    if (h < smallPostHeight || w < smallPostWidth) return SMALL;
    if (h < midPostHeight || w < midPostWidth) return MEDIUM;
    return LARGE;
}

/* Sets a standard of proof for a post.  In this case that the blob comprising
 * the post is at least 60% correct color.
 * Note:  this is actually not the greatest idea when the angle of the head is
 * significantly off horizontal.
 *
 * @param b   the post in question
 * @return    a constant indicating size - SMALL, MEDIUM, or LARGE
 */

bool ObjectFragments::qualityPost(blob b, int c)
{
    const int num = 3;
	const int denom = 5;
	
    int good = 0;
    //bool soFar;
    for (int i = b.leftTop.x; i < b.rightTop.x; i++)
        for (int j = b.leftTop.y; j < b.leftBottom.y; j++)
            if (thresh->thresholded[j][i] == c)
                good++;
    if (good < blobArea(b) * num / denom) return false;
    return true;
}

/* Provides a kind of sanity check on the size of the post.  Essentially we are
 * looking for cases where we don't have a post, but are looking at a backstop.
 * Also just let's us know how good the size estimate is.
 * This needs lots of beefing up.
 *
 * @param b   the post in question
 * @return    a constant indicating size - SMALL, MEDIUM, or LARGE
 */

bool ObjectFragments::checkSize(blob b, int c)
{
    const int horzScanParam = 6;
	const int topBuff = 10;
	const int truthMax = 5;

    int midY = b.leftTop.y + (b.leftBottom.y - b.leftTop.y) / 2;
    horizontalScan(b.leftTop.x, midY, -1,  horzScanParam, c, c, 0, b.leftTop.x + 1);
    drawPoint(scan.x, scan.y, RED);
    int leftMid = scan.good;
    horizontalScan(b.rightTop.x, midY, 1, horzScanParam, c, c, b.rightTop.x - 1,
                   b.rightTop.x + topBuff);
    drawPoint(scan.x, scan.y, RED);
    if (leftMid > truthMax && scan.good > truthMax) return false;
    return true;
}

/* Shooting stuff */

/* Determines shooting information. Basically scans down from backstop and looks
 * for occlusions.
 * Sets the information found within the backstop data structure.
 * @param one the backstop
 */

void ObjectFragments::setShot(VisualCrossbar* one)
{
	const int crossNum = 3;
	const int stripMin = 5;
	const int intersectMax = 10;
	const int greyMax = 15;
	const int runMax = 10;
	const int spanDiv = 5;

    int pix, bad, white, grey, run, greyrun;
    int ySpan = IMAGE_HEIGHT - one->getLeftBottomY();
    bool colorSeen = false;
    int lx = one->getLeftTopX(), ly = one->getLeftTopY(),
        rx = one->getRightTopX(), ry = one->getRightTopY();
    int bx = one->getLeftBottomX(), brx = one->getRightBottomX();
    int intersections[3];
    int crossings = 0;
    bool lineFound = false;
    // now let's see if our backstop is "shootable" and where
    for (int i = max(min(lx, bx), 0); i < min(max(rx, brx), IMAGE_WIDTH - 1);
         i++) {
        bad = 0; white = 0; grey = 0; run = 0; greyrun = 0; colorSeen = false;
        // first - determine if any lines intersection this plumbline and where
        point <int> plumbLineTop, plumbLineBottom, line1start, line1end;
        plumbLineTop.x = i; plumbLineTop.y = ly;
        plumbLineBottom.x = i; plumbLineBottom.y = IMAGE_HEIGHT;
        const vector <VisualLine>* lines = vision->fieldLines->getLines();
        crossings = 0;
        for (vector <VisualLine>::const_iterator k = lines->begin();
             k != lines->end(); k++) {
            pair<int, int> foo = Utility::
                plumbIntersection(plumbLineTop, plumbLineBottom,
                                  k->start, k->end);
            if (foo.first != NO_INTERSECTION && foo.second != NO_INTERSECTION) {
                intersections[crossings] = foo.second;
                crossings++;
                if (crossings == crossNum) {
                    shoot[i] = false;
                    break;
                }
            }
        }

        int strip = 0;
        for (int j = min(ly, ry); j < IMAGE_HEIGHT && shoot[i]; j++) {
            pix = thresh->thresholded[j][i];
            if (pix == color) {
                strip++;
                if (strip > stripMin)
                    colorSeen = true;
            }
            if (colorSeen && (pix == RED || pix == NAVY)) {
                bad++;
                run++;
                lineFound = false;
            } else if (colorSeen && pix == WHITE) {
                if (!lineFound) {
                    for (int k = 0; k < crossings; k++) {
                        //cout << "Crassing at " << intersections[k] << endl;
                        if (intersections[k] - j < intersectMax &&
                            intersections[k] - j > 0) {
                            lineFound = true;
                        }
                    }
                }
                if (lineFound) {
                    //cout << "Intersection at " << j << endl;
                    run = 0;
                    greyrun = 0;
                } else {
                    //cout << "No Intersection at " << j << endl;
                    white++;
                    run++;
                }
            } else if ( colorSeen && (pix == GREY || pix == BLACK) ) {
                grey++;
                greyrun++;
            } else if (pix == GREEN || pix == BLUEGREEN) {
                run = 0;
                greyrun = 0;
                lineFound = false;
            }
            if (greyrun > greyMax) {
                //shoot[i] = false;
                if (BACKDEBUG) {
                    //drawPoint(i, j, RED);
                }
            }
            if (run > runMax && (pix == NAVY || pix == RED)) {
                shoot[i] = false;
                if (BACKDEBUG)
                    drawPoint(i, j, RED);
            }
            if (run > runMax) {
                shoot[i] = false;
                if (BACKDEBUG) {
                    drawPoint(i, j, RED);
                }
            }
        }
        if (bad > ySpan / spanDiv) {
            shoot[i] = false;
        }
    }
    // now find the range of shooting
    int r1 = IMAGE_WIDTH / 2;
    int r2 = IMAGE_WIDTH / 2;
    for ( ;r1 < brx && r1 >= bx && shoot[r1]; r1--) {}
    for ( ;r2 > bx && r2 <= rx && shoot[r2]; r2++) {}
    if (r2 - r1 < MINSHOTWIDTH || abs(r1 - IMAGE_WIDTH / 2) < MINSHOTWIDTH / 2||
        abs(r2 - IMAGE_WIDTH / 2) < MINSHOTWIDTH) {
        one->setShoot(false);
        one->setBackLeft(-1);
        one->setBackRight(-1);
    } else {
        one->setShoot(true);
        if (BACKDEBUG) {
            drawLine(r1, ly, r1, IMAGE_HEIGHT - 1, RED);
            drawLine(r2, ly, r2, IMAGE_HEIGHT - 1, RED);
        }
    }
    one->setBackLeft(r1);
    one->setBackRight(r2);

    if (BACKDEBUG) {
        drawPoint(r1, ly, RED);
        drawPoint(r2, ly, BLACK);
    }
    // now figure out the optimal direction
    int left = 0, right = 0;
    for (int i = lx; i < IMAGE_WIDTH / 2; i++) {
        if (shoot[i]) left++;
    }
    for (int i = IMAGE_WIDTH / 2; i < rx; i++) {
        if (shoot[i]) right++;
    }
    one->setLeftOpening(left);
    one->setRightOpening(right);

    if (left > right)
        one->setBackDir(MOVELEFT);
    else if (right > left)
        one->setBackDir(MOVERIGHT);
    else if (right == 0)
        one->setBackDir(ALLBLOCKED);
    else
        one->setBackDir(EITHERWAY);
    if (BACKDEBUG) {
        cout << "Crossbar info: Left Col: " << r1 << " Right Col: " << r2
             << " Dir: " << one->getBackDir();
        if (one->shotAvailable())
            cout << " Take the shot!" << endl;
        else
            cout << " Don't shoot!" << endl;
    }
}


void ObjectFragments::bestShot(VisualFieldObject* left,
                               VisualFieldObject* right,
                               VisualCrossbar* middle)
{
    const int bigSize = 10;
	const int topBuff = 20;
	const int newHeight = 20;

    // start by setting boundaries
    int leftb = 0, rightb = IMAGE_WIDTH - 1, bottom = 0;
    int rl = 0, rr = 0;
    bool screen[IMAGE_WIDTH];
    for (int i = 0; i < IMAGE_WIDTH; i++) {
        screen[i] = false;
    }
    if (left->getDistance() != 0) {
        if (left->getIDCertainty() != _SURE) return;
        leftb = left->getRightBottomX();
        bottom = left->getLeftBottomY();
        rightb = min(rightb, left->getRightBottomX() + (int)left->getHeight());
    }
    if (right->getDistance() != 0) {
        rightb = right->getLeftBottomX();
        bottom = right->getRightBottomY();
        if (leftb == 0) {
            leftb = max(0, rightb - (int)right->getHeight());
        }
    }
    if (vision->red1->getDistance() > 0) {
        rl = vision->red1->getLeftBottomX();
        rr = vision->red1->getRightBottomX();
        if (rr >= leftb && rl <= rightb) {
            for (int i = rl; i <= rr; i++) {
                screen[i] = true;
            }
        }
    }
    if (vision->red2->getDistance() > 0) {
        rl = vision->red2->getLeftBottomX();
        rr = vision->red2->getRightBottomX();
        if (rr >= leftb && rl <= rightb) {
            for (int i = rl; i <= rr; i++) {
                screen[i] = true;
            }
        }
    }
    if (vision->navy1->getDistance() > 0) {
        rl = vision->navy1->getLeftBottomX();
        rr = vision->navy1->getRightBottomX();
        if (rr >= leftb && rl <= rightb) {
            for (int i = rl; i <= rr; i++) {
                screen[i] = true;
            }
        }
    }
    if (vision->navy2->getDistance() > 0) {
        rl = vision->navy2->getLeftBottomX();
        rr = vision->navy2->getRightBottomX();
        if (rr >= leftb && rl <= rightb) {
            for (int i = rl; i <= rr; i++) {
                screen[i] = true;
            }
        }
    }
    // now find the biggest swatch
    int run = 0, index = -1, indexr = -1, big = 0;
    for (int i = leftb; i <= rightb; i++) {
        if (!screen[i]) {
            run++;
        } else {
            if (run > big) {
                indexr = i - 1;
                index = indexr - run;
                big = run;
            }
            run = 0;
        }
    }
    if (run > big) {
        indexr = rightb;
        index = indexr - run;
        big = run;
    }
    if (big > bigSize) {
        int bot = max(horizonAt(index), bottom);
        middle->setLeftTopX(index);
        middle->setLeftTopY(bot - topBuff);
        middle->setLeftBottomX(index);
        middle->setLeftBottomY(bot);
        middle->setRightTopX(indexr);
        middle->setRightTopY(bot - topBuff);
        middle->setRightBottomX(indexr);
        middle->setRightBottomY(bot);
        middle->setX(index);
        middle->setY(bot);
        middle->setWidth( static_cast<float>(big) );
        middle->setHeight(newHeight);
        middle->setCenterX(middle->getLeftTopX() + ROUND2(middle->getWidth() /
                                                          2));
        middle->setCenterY(middle->getRightTopY() + ROUND2(middle->getHeight() /
                                                           2));
        middle->setDistance(1);

    }
}

/*
 * Determines what is the most open part of the field.  Basically scans up and
 * looks for occlusions.
 */
void ObjectFragments::openDirection(int horizon, NaoPose *pose)
{
    const int divider = 10;
	const int bound = 60;
	const int crossMax = 5;
	const int interUpper = 10;
	const int greyMax = 15;
	const int yBuff = 15;
	const int runBuff = 10;
	const int runMax = 10;
	const int badMax = 3;
	const int jumpMax = 11;
	const int imgBuff= 10;
	const int horzBuff = 20;
	const int downMax = 10;
	const int openBuff = 10;
	const int imgDiv = 15;
	const int widthDiv = 6;
	const int lineDiv = 3;

    int pix, bad, white, grey, run, greyrun;
    int intersections[5];
    int crossings = 0;
    bool lineFound = false;
    int y;
    int open[IMAGE_WIDTH / divider];
    int open2[IMAGE_WIDTH / divider];
    //cout << "In open direction " << endl;
    open[0] = horizon;
    open2[0] = horizon;
    int lastd = 0;
    int sixty = IMAGE_HEIGHT - 1;
    for (int i = IMAGE_HEIGHT - 1; i > horizon; i--) {
        estimate d = pose->pixEstimate(IMAGE_WIDTH / 2, i, 0.0);
        //cout << "Distances " << i << " " << d.dist << endl;
        if (d.dist > bound && lastd < bound) {
            if (OPENFIELD) {
                drawPoint(IMAGE_WIDTH / 2, i, MAROON);
            }
            sixty = i;
        }
        lastd = (int)d.dist;
    }
    const vector <VisualLine>* lines = vision->fieldLines->getLines();
    for (int x = divider; x < IMAGE_WIDTH - 1; x += divider) {
        bad = 0; white = 0; grey = 0; run = 0; greyrun = 0;
        open[(int)(x / divider)] = horizon;
        open2[(int)(x / divider)] = horizon;
        // first - determine if any lines intersection this plumbline and where
        point <int> plumbLineTop, plumbLineBottom, line1start, line1end;
        plumbLineTop.x = x; plumbLineTop.y = 0;
        plumbLineBottom.x = x; plumbLineBottom.y = IMAGE_HEIGHT;
        crossings = 0;
        for (vector <VisualLine>::const_iterator k = lines->begin();
             k != lines->end(); k++) {
            pair<int, int> foo = Utility::
                plumbIntersection(plumbLineTop, plumbLineBottom,
                                  k->start, k->end);
            if (foo.first != NO_INTERSECTION && foo.second != NO_INTERSECTION) {
                intersections[crossings] = foo.second;
                crossings++;
                if (crossings == crossMax) {
                    break;
                }
            }
        }
        int maxH = max(0, horizonAt(x));
        //cout << "Got lines " << maxH << endl;
        for (y = IMAGE_HEIGHT - 1; y > maxH; y--) {
            pix = thresh->thresholded[y][x];
            if ((pix == RED || pix == NAVY)) {
                bad++;
                run++;
                lineFound = false;
            } else if (pix == WHITE) {
                if (!lineFound) {
                    for (int k = 0; k < crossings; k++) {
                        //cout << "Crassing at " << intersections[k] << endl;
                        if (intersections[k] - y < interUpper &&
                            intersections[k] - y > 0) {
                            lineFound = true;
                        }
                    }
                }
                if (lineFound) {
                    //cout << "Intersection at " << j << endl;
                    run = 0;
                    greyrun = 0;
                } else {
                    //cout << "No Intersection at " << j << endl;
                    white++;
                }
            } else if (pix == GREY || pix == BLACK) {
                grey++;
                greyrun++;
            } else if (pix == GREEN || pix == BLUEGREEN || pix == BLUE ||
                       pix == ORANGE) {
                run = 0;
                greyrun = 0;
                lineFound = false;
            }
            if (greyrun == greyMax) {
                //shoot[i] = false;
                if (open[(int)x / divider] == horizon) {
                    open[(int)x / divider] = y + yBuff;
                }
                open2[(int)x / divider] = y + yBuff;
                //drawPoint(x, y, RED);
                //drawPoint(x - 1, y, RED);
                //drawPoint(x + 1, y, RED);
                y = 0;
            }
            if (run == runBuff) {
                if (open[(int)x / divider] == horizon) {
                    open[(int)x / divider] = y + runBuff;
                }
                if (bad == runBuff) {
                    open2[(int)x / divider] = y + runBuff;
                    y = 0;
                }
                //drawPoint(x, y, RED);
                //drawPoint(x - 1, y, RED);
                //drawPoint(x + 1, y, RED);
            }
            if (run > runMax && (bad > badMax || y < sixty)) {
                open2[(int)x / divider] = y + run;
                y = 0;
            }
        }
    }
    // OK let's see if we can say anything about how blocked we were
    // left side first
    int index1 = 0, index2, index3, i, index12 = 0, index22, index32;
    int longs = 0, longsize = 0, longIndex = 0, minsize = horizon;
    int jumpdown = -1, lastone = horizon;
    bool vert = false;
    for (i = 0; i < IMAGE_WIDTH / divider; i++) {
        if (i - jumpdown < jumpMax && !vert && open[i] > IMAGE_HEIGHT - imgBuff
            && jumpdown != -1) {
            vert = true;
        }
        if (open[i] > horizon + horzBuff &&  lastone < horizon + horzBuff && i != 0) {
            jumpdown = i;
            vert = false;
        }
        if (vert && lastone > horizon + horzBuff  && open[i] < horizon + horzBuff) {
            //cout << "Testing for vertical " << jumpdown << " " << i << endl;
            if (i - jumpdown < downMax && jumpdown != -1) {
                point<int> midTop(jumpdown * divider,IMAGE_HEIGHT - horizon /2);
                point<int> midBottom(i * divider,IMAGE_HEIGHT- horizon/2);
                bool intersects = vision->fieldLines->
                    intersectsFieldLines(midTop,midBottom);
                if (intersects) {
                    if (OPENFIELD) {
                        cout << "VERTICAL LINE DETECTED BY OPEN FIELD*********"
                             << endl;
                    }
                    for (int k = jumpdown; k < i; k++) {
                        open[k] = horizon;
                        open2[k] = horizon;
                    }
                }
            }
        }
        lastone = open[i];
        if (open[i] - openBuff <= horizon) {
            longs++;
            if (longs > longsize) {
                longIndex = i - longs;
                longsize = longs;
            }
        } else {
            longs = 0;
        }
        if (open[i] > minsize) {
            minsize = open[i];
        }
    }
    for (i = 1; i < IMAGE_WIDTH / imgDiv; i++) {
        if (open[i] > open[index1]) {
            index1 = i;
        }
        if (open2[i] > open2[index12]) {
            index12 = i;
        }
    }
    index2 = i; index22 = i;
    for (i++ ; i < 2 * IMAGE_WIDTH / imgDiv; i++) {
        if (open[i] > open[index2]) {
            index2 = i;
        }
        if (open2[i] > open2[index22]) {
            index22 = i;
        }
    }
    index3 = i; index32 = i;
    for (i++ ; i < (IMAGE_WIDTH / divider) ; i++) {
        if (open[i] > open[index3]) {
            index3 = i;
        }
        if (open2[i] > open2[index32]) {
            index32 = i;
        }
    }
    // All distance estimates are to the HARD values
    estimate e;
    e = pose->pixEstimate(IMAGE_WIDTH/widthDiv, open2[index12], 0.0);
    vision->fieldOpenings[0].soft = open[index1];
    vision->fieldOpenings[0].hard = open2[index12];
    vision->fieldOpenings[0].horizonDiffSoft = open[index1] - horizon;
    vision->fieldOpenings[0].horizonDiffHard = open2[index12] - horizon;
    vision->fieldOpenings[0].dist = e.dist;
    vision->fieldOpenings[0].bearing = e.bearing;
    vision->fieldOpenings[0].elevation = e.elevation;

    e = pose->pixEstimate(IMAGE_WIDTH/2, open2[index22],0.0);
    vision->fieldOpenings[1].soft = open[index2];
    vision->fieldOpenings[1].hard = open2[index22];
    vision->fieldOpenings[1].horizonDiffSoft = open[index2] - horizon;
    vision->fieldOpenings[1].horizonDiffHard = open2[index22] - horizon;
    vision->fieldOpenings[1].dist = e.dist;
    vision->fieldOpenings[1].bearing = e.bearing;
    vision->fieldOpenings[1].elevation = e.elevation;

    e = pose->pixEstimate(divider*IMAGE_WIDTH/widthDiv, open2[index32],0.0);
    vision->fieldOpenings[2].soft = open[index3];
    vision->fieldOpenings[2].hard = open2[index32];
    vision->fieldOpenings[2].horizonDiffSoft = open[index3] - horizon;
    vision->fieldOpenings[2].horizonDiffHard = open2[index32] - horizon;
    vision->fieldOpenings[2].dist = e.dist;
    vision->fieldOpenings[2].bearing = e.bearing;
    vision->fieldOpenings[2].elevation = e.elevation;


    if (OPENFIELD) {
        cout << "Obstacle 1 Dist:" << vision->fieldOpenings[0].dist << endl
             << "Obstacle 2 Dist:" << vision->fieldOpenings[1].dist << endl
             << "Obstacle 3 Dist:" << vision->fieldOpenings[2].dist << endl;
        // drawLine(0, open[index1], IMAGE_WIDTH / 3, open[index1], PINK);
        // drawLine(IMAGE_WIDTH / 3, open[index2], 2 * IMAGE_WIDTH / 3,
        //          open[index2], PINK);
        // drawLine(2 * IMAGE_WIDTH / 3, open[index3], IMAGE_WIDTH  - 1,
        //          open[index3], PINK);
        // drawLine(0, open[index1] + 1, IMAGE_WIDTH / 3, open[index1] + 1,
        //          MAROON);
        // drawLine(IMAGE_WIDTH / 3, open[index2] + 1, 2 * IMAGE_WIDTH / 3,
        //          open[index2] + 1, PINK);
        // drawLine(2 * IMAGE_WIDTH / 3, open[index3] + 1, IMAGE_WIDTH  - 1,
        //          open[index3] + 1, PINK);
        drawLine(0, open2[index12], IMAGE_WIDTH / lineDiv, open2[index12], MAROON);
        drawLine(IMAGE_WIDTH / lineDiv, open2[index22], 2 * IMAGE_WIDTH / lineDiv,
                 open2[index22], MAROON);
        drawLine(2 * IMAGE_WIDTH / lineDiv, open2[index32], IMAGE_WIDTH  - 1,
                 open2[index32], MAROON);
        drawLine(0, open2[index12] - 1, IMAGE_WIDTH / lineDiv, open2[index12] - 1,
                 MAROON);
        drawLine(IMAGE_WIDTH / lineDiv, open2[index22] - 1, 2 * IMAGE_WIDTH / lineDiv,
                 open2[index22] - 1, MAROON);
        drawLine(2 * IMAGE_WIDTH / lineDiv, open2[index32] - 1, IMAGE_WIDTH  - 1,
                 open2[index32] - 1, MAROON);
        if (open2[index12] != open2[index22]) {
            drawLine(IMAGE_WIDTH / lineDiv, open2[index12], IMAGE_WIDTH / lineDiv,
                     open2[index22], MAROON);
        }
        if (open2[index32] != open2[index22]) {
            drawLine(2 * IMAGE_WIDTH / lineDiv, open2[index32], 2 * IMAGE_WIDTH / lineDiv,
                     open2[index22], MAROON);
        }
        if (open2[index12] <  open2[index22] &&
            open2[index12] < open2[index32]) {
            for (i = IMAGE_WIDTH / lineDiv; open[i / divider] <= open2[index12]; i++){
            }
            drawMore(i, open2[index12], PINK);
        }
        else if (open2[index22] <  open2[index12] &&
                 open2[index22] < open2[index32]) {
            for (i = IMAGE_WIDTH / lineDiv; open[i / divider] <= open2[index22]; i--){
            }
            drawLess(i, open2[index22], PINK);
            for (i = 2 * IMAGE_WIDTH / lineDiv; open[i / divider] <= open2[index22];
                 i++) {}
            drawMore(i, open2[index22], PINK);
        }
        else if (open2[index32] <  open2[index22] &&
                 open2[index32] < open2[index12]) {
            for (i = 2 * IMAGE_WIDTH / lineDiv; open[i / divider] <= open2[index32];
                 i--) {}
            drawLess(i, open2[index32], PINK);
        }
        else if (open2[index22] ==  open2[index12] &&
                 open2[index22] < open2[index32]) {
            for (i = 2 * IMAGE_WIDTH / lineDiv; open[i / divider] <= open2[index22];
                 i++) {}
            drawMore(i, open2[index22], PINK);
        }
        else if (open2[index22] < open2[index12] &&
                 open2[index22] == open2[index32]) {
            for (i = IMAGE_WIDTH / lineDiv; open[i / divider] <= open2[index22]; i--){
            }
            drawLess(i, open2[index22], PINK);
        } else if (open2[index12] < open2[index22] &&
                   open2[index12] == open2[index32]) {
            // vertical line?
            cout << "Vertical line?" << endl;
        }
        // drawMore(longIndex * divider + longsize * divider + divider, horizon,
        //          PINK);
        cout << "Estimate soft is " << open[index1] << " " << open[index2]
             << " " << open[index3] << endl;
        cout << "Estimate hard is " << open2[index12] << " " << open2[index22]
             << " " << open2[index32] << endl;
    }
}

/* Try and find the biggest post left on the screen.  We start by looking for
 * our longest "run" of the current color.
 * We then call squareGoal to expand that into a post.  Later
 * we will check if it actually meets the criteria for a good post.
 * @param c       current color
 * @param c2      secondary color
 * @param horizon green horizon
 * @param left    leftmost limit to look
 * @param right   rightmost limit to look
 * @param         indication of whether we found a decent candidate
 */

int ObjectFragments::grabPost(int c, int c2, int horizon, int left, int right) {
    int maxRun = 0, maxY = 0, maxX = 0, index = 0;
    // find the biggest Run
    index = getBigRun(left, right, horizon);
    if (index == BADVALUE) return NOPOST;
    maxRun = runs[index].h;  maxY = runs[index].y;  maxX = runs[index].x;
    // Try and figure out the true axis-parallel post dimensions - we're going
    // to try and start right in the middle
    int startX = maxX;
    int startY = maxY + maxRun / 2;
    // starts a scan in the middle of the tallest run.
    squareGoal(startX, startY, c, c2);
    // make sure we're looking at something big enough to be a post
    if (!postBigEnough(obj)) {
        return NOPOST;
    }
    transferToPole();
    return LEFT; // Just return something other than NOPOST
}


/* Another post classification method.  In this one we look left and right of
 * the post trying to find a really long run of the same color.  If we find one
 * this is good evidence since it
 *
 * may correspond to the matching post of this color.
 * @param left       leftmost value (x dim) of the post
 * @param right      rightmost value
 * @param height     the height of the post
 * @return           potential classification
 */

int ObjectFragments::checkOther(int left, int right, int height, int horizon)
{
    const int nextDiff = 10;
	const int largeMax = 20;

    int largel = 0;
    int larger = 0;
    //int mind = max(MIN_POST_SEPARATION, height / 2);
	int mind = MIN_POST_SEPARATION;
    for (int i = 0; i < numberOfRuns; i++) {
        int nextX = runs[i].x;
        int nextY = runs[i].y;
        int nextH = runs[i].h;
        //int nextB = nextY + nextH;
        // meanwhile collect some information on which post we're looking at
        if (nextH > 0) {
            if (nextX < left - mind && nextH > MIN_GOAL_HEIGHT &&
                nextY < horizonAt(nextX) &&
                nextY + nextH > horizonAt(nextX) - nextDiff) {
                if (nextH > largel)
                    largel = nextH;
                //drawPoint(nextX, nextY, ORANGE);
                //cout << largel << endl;
            } else if (nextX > right + mind && nextH > MIN_GOAL_HEIGHT &&
                       nextY < horizonAt(nextX) &&
                       nextY + nextH > horizonAt(nextX) - nextDiff) {
                if (nextH > larger) {
                    larger = nextH;
                }
            }
		}
    }
    if ((larger > height / 2 || larger > largeMax) && larger > largel) {
        if (POSTLOGIC)
            cout << "Larger" << endl;
        return LEFT;
    } else if (largel > largeMax || largel > height / 2) {
        if (POSTLOGIC) cout << "Largel" << endl;
        return RIGHT;
    }
	if (POSTLOGIC)
		cout << "Large R " << larger << " " << largel << " " << endl;
    return NOPOST;
}


/* Main routine for classifying posts (Aibos).  We have a variety of methods to
 * classify posts in our tool box.  The idea is to start with the best ones and
 * keep trying until one produces an answer.
 *
 * @param horizon        the green horizon (y value)
 * @param c              color of the post
 * @param c2             secondary color
 * @param beaconFound      did we find a beacon in this image?
 * @param left           field object to send out if we find a left post
 * @param right          ditto for right post
 * @param mid            ditto for backstop
 * @return               classification
 */

int ObjectFragments::classifyFirstPost(int horizon, int c,int c2,
                                       bool beaconFound,
                                       VisualFieldObject* left,
                                       VisualFieldObject* right,
                                       VisualCrossbar* mid)
{
    const int blobMin = 10;

    // ok now we're going to try and figure out which post it is and where the other one might be
    int trueLeft = min(pole.leftTop.x, pole.leftBottom.x);          // leftmost value in the blob
    int trueRight = max(pole.rightTop.x, pole.rightBottom.x);    // rightmost value in the blob
    int trueTop = min(pole.leftTop.y, pole.rightTop.y);             // topmost value in the blob
    int trueBottom = max(pole.leftBottom.y, pole.rightBottom.y); // bottommost value in the blob
    //int lx = pole.leftTop.x;                                       // save these values in case we need
    int ly = pole.leftTop.y;                                       // to look for the crossbar
    //int rx = pole.rightTop.x;
    // These variables are used to figure out whether we are looking at a right or left post
    // before proclaiming this a post, let's make sure its boundaries are in reasonable places
    int horizonLeft = horizonAt(trueLeft);
    int fakeBottom = max(trueBottom, horizonLeft);
    //int spanX = rx - lx + 1;
    int spanY = pole.leftBottom.y - ly;
    // do some sanity checking - this one makes sure the blob is ok
    if (!locationOk(pole, horizon)) {
        // once again check if the blob is better
        if (topBlob.leftTop.x != BADVALUE && topBlob.rightTop.x - topBlob.leftTop.x
            > blobMin && locationOk(topBlob, horizon) && greenCheck(topBlob)) {
            return BACKSTOP;
        }
    }
    if (spanY + 1 == 0) return BADVALUE;
    // first characterize the size of the possible pole
    int howbig = characterizeSize(pole);
    int post = RIGHT;
    int stopp = spanY / 2;
    if (howbig == LARGE)
        stopp = spanY;

    // start the long process of figuring out which post we've got - fortunately
    // with the Naos it is easier
    post = checkOther(trueLeft, trueRight, fakeBottom - trueTop, horizon);
    if (post != NOPOST) {
        if (POSTLOGIC)
            cout << "Found from checkOther" << endl;
        return post;
    }

    post = crossCheck(pole);        // look for the crossbar
    if (post != NOPOST) {
        if (POSTLOGIC) {
            cout << "Found crossbar " << post << endl;
        }
        return post;
    }

    post = checkIntersection(pole);
    if (post != NOPOST) {
        if (POSTLOGIC)
            cout << "Found from Intersection" << endl;
        return post;
    }

    // post = crossCheck2(pole);        // look for the crossbar
    // if (post != NOPOST) {
    //     if (POSTLOGIC) {
    //         cout << "Found crossbar2 " << post << endl;
    //     }
    //     return post;
    // }

    // //post = triangle(pole);        // look for the triangle
    // if (post != NOPOST) {
    //   if (POSTLOGIC) {
    //     cout << "Found triangle " << post << endl;
    //   }
    //   return post;
    // }
    return post;
}

/* Look for goal posts.  This is the biggest method we've got and probably the hardest and most complicated.
 * However, the basic idea is pretty simple.  We start by looking for the biggest run of color we can find.
 * We then build a rectangular blob out of that color.  From there we need to determine if the rectangular blob
 * is a post, and if so, then which post it is.  If that all goes well we look to see if there is a second post,
 * and potentially a backstop.
 * @param left        the left goal post
 * @param right       the right post
 * @param mid         the backstop
 * @param c           the color we're processing
 * @param c2          the soft color closest to it (e.g. bluegreen for blue)
 * @param beaconFound   did we find a beacon?
 * @param horizon     the green field horizon
 */
// Look for posts and goals given the runs we've collected
void ObjectFragments::goalScan(VisualFieldObject* left,
                               VisualFieldObject* right,
                               VisualCrossbar* mid, int c, int c2,
                               bool beaconFound, int horizon)
{
    const int imgDiff = 3;
	const int trueBuff = 10;
	const int postBuff = 5;
	const int topMax = 10;

    //cout << horizon << " " << slope << endl;
    // if we don't have any runs there is nothing to do
    if (numberOfRuns <= 1) return;

    int nextX = 0;
    //int nextY = 0;
    int nextH = 0;
    distanceCertainty dc = BOTH_UNSURE;

    int isItAPost = grabPost(c, c2, horizon, IMAGE_WIDTH, -1);
    //drawBlob(obj, ORANGE);
    // make sure we're looking at something big enough to be a post
    if (isItAPost == NOPOST) {
        if (POSTDEBUG) {
            cout << "Not a post" << endl;
        }
        return;
    }
    //drawBlob(obj, PINK);
    //printBlob(obj);
    // ok now we're going to try and figure out which post it is and where the other one might be
    int trueLeft = min(pole.leftTop.x, pole.leftBottom.x);          // leftmost value in the blob
    int trueRight = max(pole.rightTop.x, pole.rightBottom.x);    // rightmost value in the blob
    int trueTop = min(pole.leftTop.y, pole.rightTop.y);             // topmost value in the blob
    int trueBottom = max(pole.leftBottom.y, pole.rightBottom.y); // bottommost value in teh blob
    int lx = pole.leftTop.x;                                       // save these values in case we need
    int ly = pole.leftTop.y;                                       // to look for the crossbar
    int rx = pole.rightTop.x;
    // before proclaiming this a post, let's make sure its boundaries are in reasonable places
    int horizonLeft = horizonAt(trueLeft);
    //if (slope < 0)
    //horizonLeft = yProject(IMAGE_WIDTH - 1, horizon, trueLeft);
    int fakeBottom = max(trueBottom, horizonLeft);
    int spanX = rx - lx + 1;
    int spanY = pole.leftBottom.y - ly;
    int pspanY = fakeBottom - trueTop;
    //cout << "Spans " << spanY << " " << pspanY << endl;
    //int ySpan = pole.leftBottom.y - pole.leftTop.y + 1;
    // do some sanity checking - this one makes sure the blob is ok
    if (!locationOk(pole, horizon)) {

        if (POSTLOGIC)
            cout << "Bad location on post" << endl;
        return;
    }
    if (spanY + 1 == 0) return;
    float rat = (float)(spanX) / (float)(spanY);
    if (!postRatiosOk(rat) && spanY < IMAGE_HEIGHT / 2) {
        return;
    }

    dc = checkDist(trueLeft, trueRight, trueTop, trueBottom);
    // first characterize the size of the possible pole
    int howbig = characterizeSize(pole);
    int post = classifyFirstPost(horizon, c, c2, beaconFound, left, right, mid);
    if (post == LEFT) {
        updateObject(right, pole, _SURE, dc);
    } else if (post == RIGHT) {
        updateObject(left, pole, _SURE, dc);
    } else if (post == BACKSTOP) {
    } else if (pole.rightTop.x - pole.leftTop.x > IMAGE_WIDTH - imgDiff) {
    } else {
        if (howbig == LARGE)
            updateObject(right, pole, NOT_SURE, dc);
        if (POSTLOGIC)
            cout << "Post not classified" << endl;
        return;
    }
    bool questions = howbig == SMALL && !rightBlobColor(pole, QUESTIONABLEPOST);
    for (int i = 0; i < numberOfRuns; i++) {
        nextX = runs[i].x;
        if (nextX >= trueLeft && nextX <= trueRight) {
            nextH = 0;
            runs[i].h = 0;
        }
    }
    // now get rid of all the ones on the wrong side of the post
    for (int i = 0; i < numberOfRuns; i++) {
        nextX = runs[i].x;
        if ((nextX < trueLeft && post == LEFT) ||
            (nextX > trueRight && post == RIGHT)) {
            runs[i].h = 0;
        }
        if ( (nextX > trueLeft - trueBuff && post == RIGHT) ||
			 (nextX < trueRight + trueBuff && post == LEFT) ) {
            runs[i].h = 0;
        }
    }
    // find the other post if possible - the process is basically identical to
    // the first post
    point <int> leftP = pole.leftTop;
    point <int> rightP = pole.rightTop;
    int trueLeft2 = 0;
    int trueRight2 = 0;
    int trueBottom2 = 0;
    int trueTop2 = 0;
    int second = 0;
    int spanX2 = 0, spanY2 = 0;
    isItAPost = grabPost(c, c2, horizon, trueLeft - postBuff, trueRight + postBuff);
    if (isItAPost == NOPOST) {
        // before returning make sure we don't need to screen the previous post
        if (questions) {
            if (post == LEFT) {
                if (right->getIDCertainty() != _SURE)
                    right->init();
            } else {
                if (left->getIDCertainty() != _SURE)
                    left->init();
            }
        }
        return;
    } else {
        trueLeft2 = min(pole.leftTop.x, pole.leftBottom.x);
        trueRight2 = max(pole.rightTop.x, pole.rightBottom.x);
        trueTop2 = min(pole.leftTop.y, pole.rightTop.y);
        trueBottom2 = max(pole.leftBottom.y, pole.rightBottom.y);
        spanX2 = pole.rightTop.x - pole.leftTop.x + 1;
        spanY2 = pole.leftBottom.y - pole.leftTop.y + 1;
        dc = checkDist(trueLeft2, trueRight2, trueTop2, trueBottom2);
        rat = (float)spanX2 / (float)spanY2;
        bool ratOk = postRatiosOk(rat) || (!greenCheck(pole) && rat < SQUATRAT);
        bool goodSecondPost = checkSize(pole, c);
        if (SANITY) {
            if (ratOk && goodSecondPost) {
                cout << "Ratio and second are ok" << endl;
            } else {
                cout << "Problem with ratio or second" << endl;
            }
        }
        if (POSTDEBUG) {
            if (ratOk && goodSecondPost) {
                cout << "First two ok on 2d" << endl;
                if (secondPostFarEnough(leftP, rightP,
                                        pole.leftTop, pole.rightTop, post)) {
                    cout << "separation is fine" << endl;
                } else {
                    cout << "Not far enough apart" << endl;
                }
            } else {
                cout << "First two not ok on 2d" << endl;
            }
        }
        //drawBlob(pole, GREEN);
        // if things look ok, then we have ourselves a second post
        int fudge = 0;
        if (trueLeft < 1 || trueRight > IMAGE_WIDTH - 2) {
            fudge = spanX / 2;
        }
        if (locationOk(pole, horizon) && ratOk && goodSecondPost &&
            secondPostFarEnough(leftP, rightP, pole.leftTop, pole.rightTop, post) &&
            relativeSizesOk(spanX, pspanY, spanX2, spanY2, trueTop, trueTop2, fudge)) {
            if (post == LEFT) {
                second = 1;
                updateObject(left, pole, _SURE, dc);
                // make sure the certainty was set on the other post
                right->setIDCertainty(_SURE);
            } else {
                second = 1;
                updateObject(right, pole, _SURE, dc);
                left->setIDCertainty(_SURE);
            }
        } else {
            if (SANITY) {
                drawBlob(pole, ORANGE);
            }
            if (locationOk(pole, horizon) && ratOk && goodSecondPost && pole.leftTop.x
                > trueRight) {
                // maybe it really is a side-goal situation
                if (abs(trueTop - trueTop2) < topMax && qualityPost(pole, c)) {
                    if (post == LEFT) {
                        second = 1;
                        updateObject(left, pole, _SURE, dc);
                        // make sure the certainty was set on the other post
                        right->setIDCertainty(_SURE);
                    } else {
                        second = 1;
                        updateObject(right, pole, _SURE, dc);
                        left->setIDCertainty(_SURE);
                    }
                }
            } else if (!locationOk(pole, horizon) && secondPostFarEnough(leftP,
                                                                         rightP,
                                                                         pole.leftTop,
                                                                         pole.rightTop,
                                                                         post)) {
            }
        }
    }
}

/* We misidentified the first post.  Now that we've figured that out we need to
 *  switch it to the correct post.  Just transfer the information and reinit the
 *  previously IDd post.
 * @param p1    the correct post
 * @param p2    the wrong one
 */
// TODO: Use a copy constructor...
void ObjectFragments::postSwap(VisualFieldObject * p1, VisualFieldObject * p2){
    p1->setLeftTopX(p2->getLeftTopX());
    p1->setLeftTopY(p2->getLeftTopY());
    p1->setLeftBottomX(p2->getLeftBottomX());
    p1->setLeftBottomY(p2->getLeftBottomY());
    p1->setRightTopX(p2->getRightTopX());
    p1->setRightTopY(p2->getRightTopY());
    p1->setRightBottomX(p2->getRightBottomX());
    p1->setRightBottomY(p2->getRightBottomY());
    p1->setX(p2->getLeftTopX());
    p1->setY(p2->getLeftTopY());
    p1->setWidth(p2->getWidth());
    p1->setHeight(p2->getHeight());
    p1->setCenterX(p2->getCenterX());
    p1->setCenterY(p2->getCenterY());
    p1->setIDCertainty(_SURE);
    p1->setDistanceCertainty(p2->getDistanceCertainty());
    p1->setDistance(1);
    p2->init();
}

void ObjectFragments::transferBlob(blob from, blob & to) {
    to.leftTop.x = from.leftTop.x;
    to.leftTop.y = from.leftTop.y;
    to.rightTop.x = from.rightTop.x;
    to.rightTop.y = from.rightTop.y;
    to.rightBottom.x = from.rightBottom.x;
    to.rightBottom.y = from.rightBottom.y;
    to.leftBottom.x = from.leftBottom.x;
    to.leftBottom.y = from.leftBottom.y;
}

void ObjectFragments::transferToChecker(blob b) {
    checker.leftTop.x = b.leftTop.x;
    checker.leftTop.y = b.leftTop.y;
    checker.rightTop.x = b.rightTop.x;
    checker.rightTop.y = b.rightTop.y;
    checker.rightBottom.x = b.rightBottom.x;
    checker.rightBottom.y = b.rightBottom.y;
    checker.leftBottom.x = b.leftBottom.x;
    checker.leftBottom.y = b.leftBottom.y;
}

void ObjectFragments::transferToPole() {
    pole.leftTop.x = obj.leftTop.x;
    pole.leftTop.y = obj.leftTop.y;
    pole.rightTop.x = obj.rightTop.x;
    pole.rightTop.y = obj.rightTop.y;
    pole.rightBottom.x = obj.rightBottom.x;
    pole.rightBottom.y = obj.rightBottom.y;
    pole.leftBottom.x = obj.leftBottom.x;
    pole.leftBottom.y = obj.leftBottom.y;
}

/*  As a convenience we often operate on blobs.  Eventually we need to transfer that
 * information to our real object data structures.  This does that.
 * @param one         the place to go to
 * @param cert        how sure we are we IDd it correctly
 * @param distCert    how sure we are about distance certainty information
 */
void ObjectFragments::transferTopBlob(VisualFieldObject * one, certainty cert,
                                      distanceCertainty distCert) {
    one->setLeftTopX(topBlob.leftTop.x);
    one->setLeftTopY(topBlob.leftTop.y);
    one->setLeftBottomX(topBlob.leftBottom.x);
    one->setLeftBottomY(topBlob.leftBottom.y);
    one->setRightTopX(topBlob.rightTop.x);
    one->setRightTopY(topBlob.rightTop.y);
    one->setRightBottomX(topBlob.rightBottom.x);
    one->setRightBottomY(topBlob.rightBottom.y);
    one->setX(topBlob.leftTop.x);
    one->setY(topBlob.leftTop.y);
    one->setWidth(dist(topBlob.leftTop.x, topBlob.leftTop.y, topBlob.rightTop.x,
                       topBlob.rightTop.y));
    one->setHeight(dist(topBlob.leftTop.x, topBlob.leftTop.y, topBlob.leftBottom.x
                        , topBlob.rightBottom.y));
    one->setCenterX(one->getLeftTopX() + ROUND2(one->getWidth() / 2));
    one->setCenterY(one->getRightTopY() + ROUND2(one->getHeight() / 2));
    one->setIDCertainty(cert);
    one->setDistanceCertainty(distCert);
    one->setDistance(1);
}


/*  The next batch of routines have to do with processing the ball.
 */

/*  Normally we want our balls to be orange and can just check the number of pixels within the blob
 * that are orange.  However, sometimes the balls are occluded.  If we have a nice big orange blob,
 * but it doesn't seem orange enough it might be occluded.  So we look at different halves of the blob
 * to see if one of them is properly orange.
 * @param tempobj      the current ball candidate
 * @return             the best percentage we found
 */
// only called on really big orange blobs
float ObjectFragments::rightHalfColor(blob tempobj)
{
    const float maxColor = 0.15f;
	const float colorNum = 0.10f;

    int x = tempobj.leftTop.x;
    int y = tempobj.leftTop.y;
    int spanY = tempobj.leftBottom.y - y;
    int spanX = tempobj.rightTop.x - x;
    int good = 0, good1 = 0, good2 = 0;
    int pix;
    if (rightColor(tempobj, ORANGE) < maxColor) return colorNum;
    for (int i = spanY / 2; i < spanY; i++) {
        for (int j = 0; j < spanX; j++) {
            pix = thresh->thresholded[y + i][x + j];
            if (y + i > -1 && x + j > -1 && (y + i) < IMAGE_HEIGHT &&
                x + j < IMAGE_WIDTH &&  (pix == ORANGE || pix == ORANGERED || pix == ORANGEYELLOW)) {
                good++;
            }
        }
    }
    for (int i = 0; i < spanY; i++) {
        for (int j = 0; j < spanX / 2; j++) {
            pix = thresh->thresholded[y + i][x + j];
            if (y + i > -1 && x + j > -1 && (y + i) < IMAGE_HEIGHT &&
                x + j < IMAGE_WIDTH && (pix == ORANGE || pix == ORANGERED || pix == ORANGEYELLOW)) {
                good1++;
            }
        }
    }
    for (int i = 0; i < spanY; i++) {
        for (int j = spanX / 2; j < spanX; j++) {
            pix = thresh->thresholded[y + i][x + j];
            if (y + i > -1 && x + j > -1 && (y + i) < IMAGE_HEIGHT &&
                x + j < IMAGE_WIDTH && (pix == ORANGE || pix == ORANGERED || pix == ORANGEYELLOW)) {
                good2++;
            }
        }
    }
    if (BALLDEBUG) {
        cout << "Checking half color " << good << " " << good1 << " " << good2 << " " << (spanX * spanY / 2) << endl;
    }
    float percent = (float)max(max(good, good1), good2) / (float) (spanX * spanY / 2);
    //cout << "Tossed because of low percentage " << percent << " " << color << endl;
    return percent;
}

/* Checks out how much of the current blob is orange.  Also looks for too much red.
 * @param tempobj     the candidate ball blob
 * @param col         ???
 * @return            the percentage (unless a special situation occurred)
 */

float ObjectFragments::rightColor(blob tempobj, int col)
{
    const int blobMin = 1000;
	const float redMult = 0.10f;
	const float ogoodMult = 0.20f;
	const float oygoodMult = 0.40f;
	const float goodMult = 0.65f;

    int x = tempobj.leftTop.x;
    int y = tempobj.leftTop.y;
    int spanY = blobHeight(tempobj);
    int spanX = blobWidth(tempobj);
    if (spanX < 2 || spanY < 2) return false;
    int good = 0;
    int ogood = 0;
    int orgood = 0;
    int oygood = 0;
    int red = 0;
    for (int i = 0; i < spanY; i++) {
        for (int j = 0; j < spanX; j++) {
            int pix = thresh->thresholded[y + i][x + j];
            if (y + i > -1 && x + j > -1 && (y + i) < IMAGE_HEIGHT &&
                x + j < IMAGE_WIDTH && (pix == ORANGE || pix == ORANGERED ||
                                        pix == ORANGEYELLOW)) {
                good++;
                if (pix == ORANGE)
                    ogood++;
                else if (pix == ORANGEYELLOW)
                    oygood++;
                else
                    orgood++;
            } else if (pix == RED)
                red++;
        }
    }
    // here's a big hack - if we have a ton of orange, let's say it is enough unless the percentage is really low
    if (BALLDEBUG) {
        cout << "Orange " << ogood << " " << orgood << " " << red << " "
             << blobArea(tempobj) << endl;
    }
    if (blobArea(tempobj) > blobMin) return (float) good /
                                      (float) blobArea(tempobj);
    //if (ogood < 2 * orgood) return 0.1; // at least two thirds of the "orange" pixels should be orange
    if (red > static_cast<float>(spanX * spanY) * redMult) return redMult;
    if (ogood < static_cast<float>(spanX * spanY) * ogoodMult) return redMult;
    if (tempobj.area > blobMin &&
		ogood + oygood > (static_cast<float>(spanX * spanY) * oygoodMult)  &&
		good < ( static_cast<float>(spanX * spanY) * goodMult)) return goodMult;
    float percent = (float)good / (float) (spanX * spanY);
    if (col == GREEN)
        return (float)good;
    //cout << "Tossed because of low percentage " << percent << " " << color << endl;
    return percent;
}

/*  When we're looking for balls it is helpful if they are surrounded by green.  The best place
 * to look is underneath.  So let's do that.
 * @param b    the potential ball
 * @return     did we find some green?
 */
bool ObjectFragments::greenCheck(blob b)
{
    const int scanParam = 5;
	const int iMax = 10;
	const int badMax = 4;

    if (b.rightBottom.y >= IMAGE_HEIGHT - 1 || b.leftBottom.y >= IMAGE_HEIGHT - 1) return true;
    if (b.rightTop.x - b.leftTop.x > IMAGE_WIDTH / 2) return true;
    int w = b.rightBottom.x - b.leftBottom.x + 1;
    int y = 0;
    int x = b.leftBottom.x;
    for (int i = 0; i < w; i+= 2) {
        y = yProject(x, b.leftBottom.y, x + i);
        vertScan(x + i, y, 1, scanParam, GREEN, GREEN);
        if (scan.good > 1)
            return true;
    }
    // try one more in case its a white line
    int bad = 0;
    for (int i = 0; i < iMax && bad < badMax; i++) {
        x = max(0, xProject(x, b.leftBottom.y, b.leftBottom.y + i));
        int pix = thresh->thresholded[min(IMAGE_HEIGHT - 1, b.leftBottom.y + i)][x];
        if (pix == GREEN) return true;
        if (pix != WHITE) bad++;
    }
    return false;
}

/*  When we're looking for balls it is helpful if they are surrounded by green.  The best place
 * to look is underneath, but that doesn't always work.  So let's try the other sides.
 * @param b    the potential ball
 * @return     did we find some green?
 */
bool ObjectFragments::greenSide(blob b)
{
    const int scanParam = 5;
	const int xDiff = 8;

    int x = b.rightBottom.x;
    int y = b.rightBottom.y;
    for (int i = y; i > (b.rightBottom.y - b.rightTop.y) / 2; i = i - 2) {
        horizontalScan(x, i, 1, scanParam, GREEN, GREEN, x - 1, x + xDiff);
        if (scan.good > 0)
            return true;
    }
    x = b.leftBottom.x;
    y = b.leftBottom.y;
    for (int i = y; i > (b.leftBottom.y - b.leftTop.y) / 2; i = i - 2) {
        horizontalScan(x, i, -1, scanParam, GREEN, GREEN, x - xDiff, x + 1);
        if  (scan.good == 0)
            return true;
    }
    return false;
}

/* Scan from a point in the ball, in a certain direction to find a point.
 * @param start_x     the x location of the point
 * @param start_y     the y location of the point
 * @param slopel      the slope of the scanline
 * @param dir         positive or negative direction
 * @return            whether the point is good (0) or bad (1) - Joho, a) why not boolean, b) why not the other way?
 */
int ObjectFragments::scanOut(int start_x, int start_y, float slopel, int dir){
    if(DEBUGBALLPOINTS) {
        printf("Passed start_x %d, start_y %d, slopel %g, dir %d \n",
               start_x,start_y,slopel,dir);
    }
    //thresh->drawPoint(start_x,start_y,PINK);

    bool yOrX = true; //which axis do we scan on?

    int SNOISE_SKIP = 4;
    int EDGE_DEPTH = 3;
    int x = start_x;
    int y = start_y;
    int good = 0;
    int bad = 0;
    int goodEdge = 0;
    int lastGoodX = x;
    int lastGoodY = y;

    if(slopel> 1 || slopel<-1){ //when the slope is big, we must switch axis.
        yOrX = false;
        slopel = 1/slopel;
        //dir = -dir;
    }

    //scan for orange, or other ball colors
    while(x < IMAGE_WIDTH && x >= 0
          &&y < IMAGE_HEIGHT && y >= 0
          && bad <= SNOISE_SKIP && goodEdge <= EDGE_DEPTH){
        int thisPix = thresh->thresholded[y][x];
        //printf("new pix:%d good:%d bad:%d\n",thisPix,good,bad);
        if(thisPix == ORANGE || thisPix == ORANGERED || thisPix == ORANGEYELLOW) {
            good++;
            if(good > SNOISE_SKIP){
                bad = 0;
                goodEdge = 0;
            }
            lastGoodX = x;
            lastGoodY = y;
#ifdef OFFLINE
            if(DEBUGBALLPOINTS)
                thresh->debugImage[y][x] = NAVY;
#endif
        }else if(thisPix == GREEN || thisPix == BLACK){
            //if(DEBUGBALLPOINTS)printf("found a green or blac pix:%d\n",thisPix);
            good  = 0;
            bad++;
            goodEdge++;
#ifdef OFFLINE
            if(DEBUGBALLPOINTS)
                thresh->debugImage[y][x] = WHITE;
#endif
        }else{
            good  = 0;
            bad++;
#ifdef OFFLINE
            if(DEBUGBALLPOINTS)
                thresh->debugImage[y][x] = BLACK;
#endif
        }

        //update position for both y, x
        if(yOrX){
            x = x + dir;
            y = start_y  +ROUND2(slopel*(float)(x - (start_x)));
        }else{
            y = y + dir;
            x = start_x  +ROUND2(slopel*(float)(y - (start_y)));
        }
    }
    if(goodEdge < EDGE_DEPTH){ // bad point
        //printf("EDGE point == no good!\n");
        if(DEBUGBALLPOINTS)
            drawPoint(lastGoodX,lastGoodY,RED);
        return 1;
    }else{ //good point
        //printf("Got a good point at (%d,%d) bad:%d, goodEdge %d \n",lastGoodX,lastGoodY,bad,goodEdge);
        if(DEBUGBALLPOINTS)
            drawPoint(lastGoodX,lastGoodY,BLUE);
        addPoint(static_cast<float>(lastGoodX),
				 static_cast<float>(lastGoodY) );
        return 0;
    }

}

/*  It probably goes without saying that the ideal ball is round.  So let's see how round our
 * current candidate is.  Among other things we check its heigh/width ratio (should be about 1)
 * and where the orange is (shouldn't be in the corners, should be in the middle)
 * @param b      the candidate ball
 * @return       a constant result - BADVALUE, or 0 for round
 */

int  ObjectFragments::roundness(blob b)
{
    const int imgDiff = 3;
	const int sizeMin = 4;
	const int sizeMax = 20;
	const int widthNum = 15;
	const float ratioMult = 10.0f;
	const float maxDiv = 6.0f;


    int w = blobWidth(b);
    int h = blobHeight(b);
    int x = b.leftTop.x;
    int y = b.leftTop.y;
    float ratio = static_cast<float>(w) / static_cast<float>(h);
    int r = 10;
	
    if ((h < SMALLBALLDIM && w < SMALLBALLDIM && ratio > BALLTOOTHIN && ratio < BALLTOOFAT)) {
    } else if (ratio > THINBALL && ratio < FATBALL) {
    } else if (y + h > IMAGE_HEIGHT - imgDiff || x == 0 || (x + w) > IMAGE_WIDTH - 2 || y == 0) {
        if (BALLDEBUG)
            cout << "Checking ratio on occluded ball:  " << ratio << endl;
        // we're on an edge so allow for streching - first check for top of bottom
        if (h > sizeMin && w > sizeMin && (y + h > IMAGE_HEIGHT - 2 || y == 0) &&
			ratio < MIDFAT && ratio > 1) {
            // then sides
        } else if (h > sizeMin && w > sizeMin
				   && (x == 0 || x + w > IMAGE_WIDTH - 2)
				   && ratio > MIDTHIN && ratio < 1) {
        } else if ((h > sizeMax || w > sizeMax)
				   && (ratio > OCCLUDEDTHIN && ratio < OCCLUDEDFAT) ) {
            // when we have big slivers then allow for extra
        } else if (b.leftBottom.y > IMAGE_HEIGHT - imgDiff && w > widthNum) {
            // the bottom is a really special case
        } else {
            if (BALLDEBUG)
                //cout << "Screening for ratios" << endl;
                return BADVALUE;
        }
    } else {
        if (BALLDEBUG) {
            //drawBlob(b, BLACK);
            //printBlob(b);
            //cout << "Screening for ratios " << ratio << endl;
        }
        return BADVALUE;
    }
    if (ratio < 1.0) {
        int offRat = ROUND2((1.0f - ratio) * ratioMult);
        r -= offRat;
    } else {
        int offRat = ROUND2((1.0f - 1.0f/ratio) * ratioMult);
        r -= offRat;
    }
    if (w * h > SMALLBALL) {
        // now make some scans through the blob - horizontal, vertical, and each diagonal
        int pix;
        int goodPix = 0, badPix = 0;
        if (y + h > IMAGE_HEIGHT - imgDiff || x == 0 || (x + w) > IMAGE_WIDTH - 2 || y == 0) {
        } else {
            // we're in the screen
            int d = ROUND2(static_cast<float>(std::max(w, h)) / maxDiv);
            int d3 = min(w, h);
            for (int i = 0; i < d3; i++) {
                pix = thresh->thresholded[y+i][x+i];
                if (i < d || (i > d3 - d)) {
                    if (pix == ORANGE)
                        badPix++;
                    else
                        goodPix++;
                } else if (pix == ORANGE || pix == ORANGERED || pix == ORANGEYELLOW)
                    goodPix++;
                else if (pix != GREY)
                    badPix++;
                pix = thresh->thresholded[y+i][x+w-i];
                if (i < d || (i > d3 - d)) {
                    if (pix == ORANGE)
                        badPix++;
                    else
                        goodPix++;
                } else if (pix == ORANGE || pix == ORANGERED || pix == ORANGEYELLOW)
                    goodPix++;
                else if (pix != GREY)
                    badPix++;
            }
            for (int i = 0; i < h; i++) {
                pix = thresh->thresholded[y+i][x + w/2];
                if (pix == ORANGE || pix == ORANGERED || pix == ORANGEYELLOW) {
                    goodPix++;
                } else if (pix != GREY)
                    badPix++;
            }
        }
        for (int i = 0; i < w; i++) {
            pix = thresh->thresholded[y+h/2][x + i];
            if (pix == ORANGE || pix == ORANGERED || pix == ORANGEYELLOW) {
                goodPix++;
            } else if (pix != GREY)
                badPix++;
        }
        if (BALLDEBUG)
            cout << "Good " << goodPix << " " << badPix << endl;
        if ((float)goodPix / (float)badPix < 2) {
            if (BALLDEBUG)
                cout << "Screening for bad roundness" << endl;
            return BADVALUE;
        }
    }
    return 0;
}

/* Checks all around the ball for green.  Returns all of the sides that is on.  Does this by multiplying
 * a base value by various prime numbers representing different cases.
 * @param b   the candidate ball
 * @return    where the green is
 */

int ObjectFragments::ballNearGreen(blob b)
{
    const int jMax = 6;

    // first check the bottom
    int w = b.rightTop.x - b.leftTop.x + 1;
    int h = b.leftBottom.y - b.leftTop.y + 1;
    int where = NOGREEN;
    if (greenCheck(b))
        where = where * GREENBELOW;
    // now try the sides - happily the ball is round so we don't have to worry about scan angles
    int x = b.leftTop.x;
    int y = b.leftTop.y;
    for (int i = 0; i < h && y + i < IMAGE_HEIGHT && where % GREENLEFT != 0; i= i+2) {
        for (int j =-1; j < jMax && x + j > -1 && where % GREENLEFT != 0; j++) {
            if (thresh->thresholded[i+y][x - j] == GREEN) {
                where = where * GREENLEFT;
            }
        }
    }
    for (int i = 0; i < w && x + i < IMAGE_WIDTH && where % GREENABOVE != 0; i= i+2) {
        for (int j = 0; j < jMax && y - j > 0 && where % GREENABOVE != 0; j++) {
            if (thresh->thresholded[i+y][j+x] == GREEN) {
                where = where * GREENABOVE;
            }
        }
    }

    x = b.rightTop.x;
    y = b.rightTop.y;
    for (int i = 0; i < h && y + i < IMAGE_HEIGHT && where % GREENRIGHT != 0; i= i+2) {
        for (int j = 0; j < jMax && x + j < IMAGE_WIDTH && where % GREENRIGHT != 0; j++) {
            if (thresh->thresholded[i+y][j+x] == GREEN) {
                where = where * GREENRIGHT;
            }
        }
    }
    // put in the case where we don't have any, but want to check the corners
    return where;
}

/*  Check the information surrounding the ball and look to see if it might be a
 * false ball.  Since our main candidate for false balls is the red uniform, the
 * main thing we worry about is a preponderance of red.
 *
 * @param b    our ball candidate
 * @return     true if the surround looks bad, false if its ok
 */

bool ObjectFragments::badSurround(blob b) {
    // basically check around the blob and see if it is ok - ideally we'd have
    // some green, worrisome would be lots of RED
    static const int surround = 12;

    int x = b.leftTop.x;
    int y = b.leftTop.y;
    int w = b.rightTop.x - b.leftTop.x + 1;
    int h = b.rightBottom.y - b.leftTop.y + 1;
    int greens = 0, orange = 0, red = 0, borange = 0, pix, realred = 0;
    for (int i = 0; i < w; i++) {
        for (int j = 0; j < h; j++) {
            pix = thresh->thresholded[y + j][x + i];
            if (pix == ORANGE)
                borange++;
        }
    }
    x = max(0, x - surround);
    y = max(0, y - surround);
    w = w + surround * 2;
    h = h + surround * 2;
    for (int i = 0; i < w && x + i < IMAGE_WIDTH; i++) {
        for (int j = 0; j < h && y + j < IMAGE_HEIGHT; j++) {
            pix = thresh->thresholded[y + j][x + i];
            if (pix == ORANGE || pix == ORANGEYELLOW)
                orange++;
            else if (pix == RED)
                realred++;
			else if (pix == ORANGERED)
				red++;
            else if (pix == GREEN)
                greens++;
        }
    }
    if (BALLDEBUG) {
        cout << "Surround information " << red << " " << realred << " " 
			 << orange << " " << borange << " " << greens << endl;
    }
    if (realred > orange) {
		if (BALLDEBUG) {
			cout << "Too much real red" << endl;
		}
		return true;
	}
    if (realred > greens) {
		if (BALLDEBUG) {
			cout << "Too much real red versus green" << endl;
		}
		return true;
	}
    if (realred > borange) {
		if (BALLDEBUG) {
			cout << "Too much real red vs borange" << endl;
		}
		return true;
	}
	if (red > orange && greens < (w * h) / 10) {
		if (BALLDEBUG) {
			cout << "Too much real orangered without enough green" << endl;
		}
		return true;
	}
	if (red > orange)  {
		if (BALLDEBUG) {
			cout << "Too much real red and the ball doesn't seem round enough" << endl;
		}
		return roundness(b) == BADVALUE;
	}
	return false;
}

/*  Is the ball at the boundary of the screen?
 * @param b    the ball
 * @return     whether or not it borders a boundary
 */
bool ObjectFragments::atBoundary(blob b) {
    return b.leftTop.x == 0 || b.rightTop.x >= IMAGE_WIDTH -1 || b.leftTop.y == 0
        || b.leftBottom.y >= IMAGE_HEIGHT - 1;
}

/* See if there is a ball onscreen.  Basically we get all of the orange blobs
 * and test them for viability.  Once we've screened all of the obviously bad
 * ones we then pick the biggest one and check it some more.
 *
 * @param  horizon   the horizon intercept
 * @param  thisBall  the ball object
 * @return           we always return 0 - the return is an artifact of other methods
 */
int ObjectFragments::balls(int horizon, VisualBall *thisBall)
{
    const int heightDiv = 3;
	const int arMin = 35;
	const int arMax = 1000;
	const int imgBuff = 3;
	const int horbBuff = 30;
	const float roundParam = 0.85f;
	const float roundMult = 10.0f;
	const int confAdjust = 3;
	const int blobLow = 75;
	const int blobMid = 150;
	const int blobHigh = 250;
	const int blobMax = 500;
	const float radDiv = 2.0f;

    int confidence = 10;
    occlusion = NOOCCLUSION;
	static const int MAXDIAM = 100;
    if (numberOfRuns > 1) {
        for (int i = 0; i < numberOfRuns; i++) {
            // search for contiguous blocks
            int nextX = runs[i].x;
            int nextY = runs[i].y;
            int nextH = runs[i].h;
            blobIt(nextX, nextY, nextH);
        }
    }
	// when we have red uniforms, sometimes we get tons of orange blobs
	// and sometimes they are inside of each other
	if (numBlobs > 3) {
		int big = 0, bigArea = blobArea(blobs[0]);
		for (int i = 1; i < numBlobs; i++) {
			if (blobArea(blobs[i]) > bigArea) {
				big = i;
				bigArea = blobArea(blobs[i]);
			}
		}
		for (int i = 0; i < numBlobs; i++) {
			if (i != big && blobs[i].rightTop.x > blobs[big].leftTop.x &&
				blobs[i].leftTop.x < blobs[big].rightTop.x &&
				blobs[i].leftBottom.y > blobs[big].leftTop.y &&
				blobs[i].leftTop.y < blobs[big].leftBottom.y) {
				if (BALLDEBUG) {
					cout << "Screening an inner ball" << endl;
					drawBlob(blobs[i], WHITE);
				}
				blobs[i].area = 0;
			}
		}
	}
    // pre-screen blobs that don't meet our criteria
    //cout << "horizon " << horizon << " " << slope << endl;
    for (int i = 0; i < numBlobs; i++) {
        int ar = blobArea(blobs[i]);
        float perc = rightColor(blobs[i], ORANGE);
<<<<<<< HEAD
        int diam = max(blobWidth(blobs[i]), blobHeight(blobs[i]));
		if (blobs[i].area > 0) {
			if (blobs[i].leftBottom.y + diam < horizonAt(blobs[i].leftTop.x)) {
				blobs[i].area = 0;
				if (BALLDEBUG) {
					cout << "Screened one for horizon problems " << endl;
					drawBlob(blobs[i], WHITE);
				}
			} else if (diam > MAXDIAM) {
				blobs[i].area = 0;
				if (BALLDEBUG) {
					cout << "Screened one that was too big " << diam << endl;
					drawBlob(blobs[i], NAVY);
				}
			} else if (ar > 35 && perc > MINORANGEPERCENT) {
				// don't do anything
			} else if (ar > 1000 && rightHalfColor(blobs[i]) > MINORANGEPERCENT) {
			} else {
				if (BALLDEBUG) {
					drawBlob(blobs[i], BLACK);
					cout << "Screened one for not being orange enough" << endl;
				}
				blobs[i].area = 0;
			}
		}
=======
        estimate es;
        es = vision->pose->pixEstimate(blobs[i].leftTop.x + blobWidth(blobs[i]) / 2, blobs[i].leftTop.y + 2 * blobHeight(blobs[i]) / heightDiv, 0.0);
        int diam = max(blobWidth(blobs[i]), blobHeight(blobs[i]));
        /*int dist = (int)es.dist;
          if (diam < 15) {
          if (dist < 300) {
          blobs[i].area = 0;
          }
          } else if (diam < 20) {
          if (dist < 250 || dist > 500) {
          blobs[i].area = 0;
          }
          } else if (diam < 25) {
          if (dist < 200 || dist >  400) {
          blobs[i].area = 0;
          }
          } else if (diam < 35) {
          if (dist < 1400 || dist > 300) {
          blobs[i].area = 0;
          }
          } else {
          if (dist > 200) {
          blobs[i].area = 0;
          }
          }
          if (blobs[i].area == 0) {
          cout << "Diam was " << diam << " " << dist << endl;
          }*/
        if (blobs[i].leftBottom.y + diam < horizonAt(blobs[i].leftTop.x)) {
            blobs[i].area = 0;
        } else if (ar > arMin && perc > MINORANGEPERCENT) {
            // don't do anything
        } else if (ar > arMax && rightHalfColor(blobs[i]) > MINORANGEPERCENT) {
        } else {
            //drawBlob(blobs[i], BLACK);
            blobs[i].area = 0;
        }
>>>>>>> 5a8d1c7a
    }
    // now find the best remaining blob
    getTopAndMerge(horizon);
    if (!blobOk(topBlob)) {
        if (BALLDEBUG)
            cout << "No viable blobs" << endl;
        return 0;
    }

    // try to screen out "false balls"
    int w = blobWidth(topBlob);
    int h = blobHeight(topBlob);
    estimate e;
<<<<<<< HEAD
    e = vision->pose->pixEstimate(topBlob.leftTop.x + blobWidth(topBlob) / 2, 
								  topBlob.leftTop.y + 2 * blobHeight(topBlob) / 3, 0.0);
=======
    e = vision->pose->pixEstimate(topBlob.leftTop.x + blobWidth(topBlob) / 2, topBlob.leftTop.y + 2 * blobHeight(topBlob) / heightDiv, 0.0);
>>>>>>> 5a8d1c7a
    //cout << "Estimated distance is " << e.dist << endl;
    if (BALLDEBUG) {
        if (topBlob.leftTop.x > 0) {
            cout << "Vision found ball " << endl;
            printBlob(topBlob);
            cout << topBlob.leftTop.x << " " << topBlob.leftTop.y << " " << w << " " << h << endl;
        }
    }
    // check for obvious occlusions
    if (topBlob.leftBottom.y > IMAGE_HEIGHT - imgBuff) {
        occlusion = BOTTOMOCCLUSION;
    }
    if (topBlob.leftTop.y < 1) {
        occlusion *= TOPOCCLUSION;
    }
    if (topBlob.leftTop.x < 1) {
        occlusion *= LEFTOCCLUSION;
    }
    if (topBlob.rightTop.x > IMAGE_WIDTH - 2) {
        occlusion *= RIGHTOCCLUSION;
    }

    // for smallish blobs, make sure we're near some green
    //int whereIsGreen = ballNearGreen(topBlob);
    int horb = horizonAt(topBlob.leftBottom.x);

    //look for edge points!
    int NUM_EDGE_POINTS = 20;
    int cenX = midPoint(topBlob.leftTop.x, topBlob.rightBottom.x);
    int cenY = midPoint(topBlob.leftTop.y, topBlob.leftBottom.y);

    for(float angle = 0; angle < M_PI_FLOAT;
		angle += M_PI_FLOAT / static_cast<float>(NUM_EDGE_POINTS) ){

        scanOut(cenX,cenY,tan(angle), 1);
        scanOut(cenX,cenY,tan(angle), -1);
    }

    if (w < SMALLBALLDIM || h < SMALLBALLDIM || numBlobs > 5) {
        if (badSurround(topBlob)) {
            if (BALLDEBUG) {
                drawBlob(topBlob, BLACK);
                cout << "Screening for lack of green and bad surround" << endl;
            }
            return 0;
        }
    }

    if (w < SMALLBALLDIM || h < SMALLBALLDIM) {
        // small balls should be near the horizon - this check makes extra sure
        if (topBlob.leftBottom.y > horb + horbBuff) {
            if (BALLDEBUG)
                cout << "Screening small ball for horizon" << endl;
            return 0;
        }
        if (BALLDEBUG)
            cout << "Small ball passed green and horizon tests" << endl;
    }
    float colPer = rightColor(topBlob, ORANGE);
	

    confidence -= ROUND2((roundParam - colPer) * roundMult);
    //cout << (ROUND2((0.85 - colPer) * 10)) << " " << confidence << endl;
    if (topBlob.area < blobLow) {
        confidence -= confAdjust;
    } else if (topBlob.area < blobMid) {
        confidence -= 1;
    } else if (topBlob.area > blobMax) {
        confidence += 2;
    } else if (topBlob.area > blobHigh) {
        confidence += 1;
    }
    if (BALLDEBUG) {
        printBall(topBlob, confidence, colPer, occlusion);
    }

    // SORT OUT BALL INFORMATION
    // start out by figuring out whether we're using blobs or inferred information
    //float rat = (float) w / (float) h;
    // x, y, width, and height. Not up for debate.
    thisBall->setX(topBlob.leftTop.x);
    thisBall->setY(topBlob.leftTop.y);
	
    thisBall->setWidth( static_cast<float>(w) );
    thisBall->setHeight( static_cast<float>(h) );
    thisBall->setRadius( std::max(static_cast<float>(w)/radDiv,
								  static_cast<float>(h)/radDiv ) );
    int amount = h / 2;
    if (w > h)
        amount = w / 2;

    if (occlusion == LEFTOCCLUSION) {
        thisBall->setCenterX(topBlob.rightTop.x - amount);
        thisBall->setX(topBlob.rightTop.x - amount * 2);
    } else {
        thisBall->setCenterX(topBlob.leftTop.x + amount);
    }
    if (occlusion != TOPOCCLUSION) {
        thisBall->setCenterY(topBlob.leftTop.y + amount);
    } else {
        thisBall->setCenterY(topBlob.leftBottom.y - amount);
    }
    thisBall->setConfidence(SURE);
    thisBall->findAngles();
    thisBall->setFocalDistanceFromRadius();
    thisBall->setDistanceEst(vision->pose->
                             bodyEstimate(thisBall->getCenterX(),
                                          thisBall->getCenterY(),
                                          static_cast<float>(thisBall->
                                                             getFocDist())));
    if (atBoundary(topBlob)) {
        // INFERRED MEASUREMENTS
        //estimate es;
        //es = vision->pose->pixEstimate(blobs[i].leftTop.x + blobWidth(blobs[i]) / 2, blobs[i].leftTop.y + 2 * blobHeight(blobs[i]) / 3, 0.0);
        //int dist = (int)es.dist;
        //thisBall->setConfidence(MILDLYSURE);
    }
    if (BALLDISTDEBUG) {
        estimate es;
        es = vision->pose->pixEstimate(topBlob.leftTop.x + blobWidth(topBlob) / 2, topBlob.leftTop.y + 2 * blobHeight(topBlob) / heightDiv, 0.0);
        cout << "Distance is " << thisBall->getDistance() << " " << thisBall->getFocDist() << " " << es.dist << endl;
        cout<< "Radius"<<thisBall->getRadius()<<endl;
    }
    return 0;
}

/* Sanity check routines for beacons and posts
 */


/* Checks out how much of the blob is of the right color.  If it is enough returns true, if not false.
 * @param tempobj     the blob we're checking (usually a post)
 * @param minpercent  how good it needs to be
 * @return            was it good enough?
 */
bool ObjectFragments::rightBlobColor(blob tempobj, float minpercent) {
    int x = tempobj.leftTop.x;
    int y = tempobj.leftTop.y;
    int spanX = tempobj.rightTop.x - tempobj.leftTop.x; //ROUND2(dist(x, y, tempobj.rightTop.x, tempobj.rightTop.y));
    int spanY = tempobj.leftBottom.y - tempobj.leftTop.y; //ROUND2(dist(x, y, tempobj.leftBottom.x, tempobj.leftBottom.y));
    if (spanX < 1 || spanY < 1) return false;
    int ny, nx, starty, startx;
    int good = 0, total = 0;
    for (int i = 0; i < spanY; i++) {
        starty = y + i;
        startx = xProject(x, y, starty);
        for (int j = 0; j < spanX; j++) {
            nx = startx + j;
            ny = yProject(startx, starty, nx);
            if (ny > -1 && nx > -1 && ny < IMAGE_HEIGHT && nx < IMAGE_WIDTH) {
                total++;
                if (thresh->thresholded[ny][nx] == color) {
                    good++;
                }
            }
        }
    }
    float percent = (float)good / (float) (total);
    if (percent > minpercent) {
        return true;
    }
    //cout << "Tossed because of low percentage " << percent << " " << color << endl;
    return false;
}

/*  We don't want to identify crossbars as backstops because we might shoot at them.  Basically
 * we just look at all the blobs and throw away any blob that is over another blob.  Note that this
 * isn't a guarantee that we're throwing crossbars away, but it will catch many crossbars.
 */

void ObjectFragments::screenCrossbar()
{
    const int blobMax = 100;

    //check each blob in the array
    for (int i = 0; i < numBlobs; i++) {
        for (int j = 0; j < numBlobs; j++) {
            if (i != j && distance(blobs[i].leftTop.x, blobs[i].rightTop.x, blobs[j].leftTop.x, blobs[j].rightTop.x) < 1) {
                if (blobs[i].leftTop.y < blobs[j].leftTop.y && blobs[j].area > blobMax) {
                    blobs[i].area = 0;
                    if (POSTDEBUG) {
                        cout << "Screening blob " << i  << " because of blob " << j << " " << blobs[j].area << endl;
                        drawBlob(blobs[i], GREEN);
                    }
                }
            }
        }
    }
}


/* Checks if a potential post meets our size requirements.
 * @param b     the post
 * @return      true if its big enough, false otherwise
 */
bool ObjectFragments::postBigEnough(blob b) {
    if (b.leftTop.x == BADVALUE || (b.rightTop.x - b.leftTop.x + 1 < MIN_GOAL_WIDTH) ||
        b.leftBottom.y - b.leftTop.y + 1 < MIN_GOAL_HEIGHT) {
        return false;
    }
    return true;
}

/* Combines several sanity checks into one.  Checks that the bottom of the object is ok and the top too.
 * Also, just makes sure that the object is in fact an object.
 * @param b        the potential post
 * @param hor      the green horizon
 * @return         true if it is reasonably located, false otherwise
 */

bool ObjectFragments::locationOk(blob b, int hor)
{
    const int minPostSpanY = 25;
	const int horzVal = -50;
	const int spanMax = 5;
	const int bottomMin = 25;
	
	
    if (!blobOk(b)) {
        if (POSTLOGIC) {
            cout << "Blob not okay on location check" << endl;
        }
        return false;
    }
    if (hor < horzVal) {
        if (POSTLOGIC) {
            cout << "Horizon too high" << endl;
        }
        return false;
    }
    int trueLeft = min(b.leftTop.x, b.leftBottom.x);       // leftmost value in the blob
    int trueRight = max(b.rightTop.x, b.rightBottom.x);    // rightmost value in the blob
    int trueTop = min(b.leftTop.y, b.rightTop.y);          // topmost value in the blob
    int trueBottom = max(b.leftBottom.y, b.rightBottom.y); // bottommost value in teh blob
    int horizonLeft = yProject(0, hor, trueLeft);          // the horizon at the leftmost point
    int horizonRight = yProject(0, hor, trueRight);        // the horizon at the rightmost point
    //if (slope < 0) {
    //  horizonLeft = yProject(IMAGE_WIDTH - 1, hor, trueLeft);
    //  horizonRight = yProject(IMAGE_WIDTH - 1, hor, trueRight);
    //}
    //drawPoint(trueLeft, horizonLeft, YELLOW);
    //drawPoint(trueRight, horizonRight, YELLOW);
    int spanX = b.rightTop.x - b.leftTop.x + 1;
    int spanY = b.leftBottom.y - b.leftTop.y;
    int mh = min(horizonLeft, horizonRight);
    if (!horizonBottomOk(spanX, spanY, mh, trueLeft, trueRight, trueBottom,
                         trueTop)) {
        if (!greenCheck(b) || mh - trueBottom > spanY || spanX < spanMax ||
            mh - trueBottom > bottomMin) {
            if (spanY > minPostSpanY) {
                return true;
            }
            if (SANITY) {
                cout << "Screening blob for bottom reasons" << endl;
                printBlob(b);
            }
            return false;
        } else {
        }
    }
    //if (trueRight - trueLeft > IMAGE_WIDTH - 10) return true;
    return horizonTopOk(trueTop, max(horizonAt(trueLeft),
                                     horizonAt(trueRight)));
}

/* Objects need to be at or below the horizon.  We get the basic shape of the object and either the horizon
 * or the projected horizon.
 * @param spanX      how wide the post is
 * @param spanY      how tall it is
 * @param minHeight  the normal minimum value for where the bottom could be
 * @param left       the leftmost x value of the object
 * @param right      the rightmost x value of the object
 * @param bottom     the biggest y value of the object
 * @param top        the smallest y value of the object
 * @return           true if it seems reasonable, false otherwise
 */

bool ObjectFragments::horizonBottomOk(int spanX, int spanY, int minHeight, int left, int right, int bottom, int top)
{
    const int spanYMin = 100;
	const int bottBuff = 5;
	const int param = 20;
	const int leftMax = 10;
	const int imgDiff = 10;
	const int topMax = 5;
	const int spanMax = 15;
	const int scanMin = 5;


    // add a width fudge factor in case the object is occluded - bigger objects will also be taller
    //cout << (bottom + 5) << " " << minHeight << " " << top << " " << spanY << " " << spanX << " " << left << " " << right << endl;
    //int fudge = 20;
    if (spanY > spanYMin) return true;
    if (bottom + bottBuff + min(spanX, param) < minHeight) {
        if (SANITY) {
            cout << "Bad height" << endl;
        }
        return false;
    }
    // when we're at the edges of the image make the rules a bit more stringent
    if (bottom + bottBuff < minHeight && (left < leftMax || right > IMAGE_WIDTH - imgDiff || top < topMax) && (spanY < spanMax)) {
        if (SANITY)
            cout << "Bad Edge Information" << endl;
        return false;
    }
    // if we're fudging then make sure there is green somewhere - in other words watch out for occluded beacons
    if (top == 0 && bottom + bottBuff < minHeight) {
        //int x = left + spanX / 2;
        //int y = bottom + 5 + spanX;
        //vertScan(x, y, 1, 3, WHITE, ORANGEYELLOW);
        //drawPoint(x, y, RED);
        if (scan.good > scanMin) {
            if (SANITY)
                cout << "Occluded beacon?" << endl;
            return false;
        }
    }
    return true;
}

/* The top of objects need to be above the horizon.  Make sure they are.  Note:  we had to futz
 * with this in Atlanta because of the wonky field conditions.
 * @param top      the top of the post
 * @param hor      the green field horizon
 * @return         true when the horizon is below the top of the object
 */
bool ObjectFragments::horizonTopOk(int top, int hor)
{
    const int drawX = 100;

    if (hor <= 0) return false;
    if (top < 1) return true;
    if (top + MIN_GOAL_HEIGHT / 2 > hor) {
        if (SANITY) {
            drawPoint(drawX, top, RED);
            drawPoint(drawX, hor, BLACK);
            drawBlob(pole, ORANGE);
            cout << "Top is " << top << " " << hor << endl;
            cout << "Problems at top" << endl;
        }
        return false;
    }
    if (SANITY)
        cout << "Horizon top is ok " << top << " " << hor << endl;

    return true;
}

/*  Posts shouldn't show up too close to each other (yes, I realize they can be
 * when you're looking from the side).  Make sure there is some separation.
 *
 * @param l1      left x of one post
 * @param r1      right x of the same post
 * @param l2      left x of the other post
 * @param r2      right x of the other post
 * @return        true when there is enough separation.
 */
bool ObjectFragments::secondPostFarEnough(point <int> left1, point <int> right1,
                                          point <int> left2, point <int> right2,
                                          int post) {
    if (SANITY) {
        cout << "Separations " << (dist(left1.x, left1.y, right2.x, right2.y))
             << " " << (dist(left2.x, left2.y, right1.x, right1.y)) << endl;
    }
    // cout << left1.x << " " << left2.x << " " << right1.x << " "
    //      << right2.x << endl;
    if ((post == RIGHT && right2.x > left1.x) ||
        (post == LEFT && left2.x < right1.x)) {
        if (SANITY) {
            cout << "Second post is on the wrong side!" << endl;
        }
        return false;
    }
    if (dist(left1.x, left1.y, right2.x, right2.y) > MIN_POST_SEPARATION &&
        dist(left2.x, left2.y, right1.x, right1.y) > MIN_POST_SEPARATION) {
        if (dist(left1.x, left1.y, left2.x, left2.y) > MIN_POST_SEPARATION &&
            dist(right2.x, right2.y, right1.x, right1.y) > MIN_POST_SEPARATION){
            return true;
        }
    }
    return false;
}


/* When we process blobs we start them with BADVALUE such that we can easily tell if
 * whatever processing we did worked out.  Here we make that check.
 * @param b    the blob we worked on.
 * @return     true when the processing worked, false otherwise
 */
bool ObjectFragments::blobOk(blob b) {
    if (b.leftTop.x > BADVALUE && b.leftBottom.x > BADVALUE)
        return true;
    return false;
}

/*  When we have two candidate posts we don't want one to be huge and the other tiny.  So we need to make
 * sure that the size ratios are within reason.
 * @param spanX    the width of one post
 * @param spanY    its height
 * @param spanX2   the width of the other post
 * @param spanY2   its height
 * @return         are the ratios reasonable?
 */

bool ObjectFragments::relativeSizesOk(int spanX, int spanY, int spanX2, int spanY2, int t1, int t2, int fudge)
{
    const int spanMin = 100;
	const int spanMult = 3;
	const int spanDiv = 4;
	const int spanMin2 = 70;
	const int spanDiv2 = 3;
	const int spanDiff = 10;

    if (spanY2 > spanMin) return true;
    if (spanY2 > spanMult * spanY / spanDiv) return true;
    // we need to get the "real" offset
    int f = max(yProject(0, t1, spanY), yProject(IMAGE_WIDTH - 1, t1, IMAGE_WIDTH - spanY));
    if (abs(t1 - t2) > spanMult * min(spanY, spanY2) / spanDiv + f)  {
        if (SANITY) {
            cout << "Bad top offsets" << endl;
        }
        return false;
    }
    if (spanY2 > spanMin2) return true;
    if (spanX2 > 2
		&& (spanY2 > spanY / 2 || spanY2 > BIGPOST ||
			( (spanY2 > spanY / spanDiv2 && spanX2 > spanDiff) &&
			  (spanX2 <= spanX / 2 || fudge != 0)) ) &&
		(spanX2 > spanX / spanDiv))  {
        return true;
    }
    if (t1 < 1 && t2 < 1) return true;
    if (SANITY) {
        cout << "Bad relative sizes" << endl;
        cout << spanX << " "  << spanY << " " << spanX2 << " " << spanY2 << endl;
    }
    return false;
}

/*  Try and add a new circle fitting point.
 * @param x     x value
 * @param y     y value
 */
void ObjectFragments::addPoint(float x, float y){
    if(numPoints < MAX_POINTS){
        points[numPoints*2] = x;
        points[numPoints*2+1] = y;
        numPoints++;
    }
	else{}
}

/*  Is the ratio of width to height ok for the second post?  We use a different criteria here than for
 * the first post because we have lots of other ways to verify if this is a good post.
 * @param ratio     the height/width ratio
 * @return          is it a legal value?
 */
bool ObjectFragments::postRatiosOk(float ratio) {
    return ratio < GOODRAT;
}


/* Misc. routines
 */

/*  How many pixels of the right color does a blob have?
 * @param index    which blob
 * @return         the value
 */
int ObjectFragments::getPixels(int index){
    return blobs[index].pixels;
}


/* Calculate the horizontal distance between two objects
 * (the end of one to the start of the other).
 * @param x1    left x of one object
 * @param x2    right x of the object
 * @param x3    left x of the other
 * @param x4    right x of the other
 * @return      the distance between the objects in the x dimension
 */
int ObjectFragments::distance(int x1, int x2, int x3, int x4) {
    if (x2 < x3)
        return x3 - x2;
    if (x1 > x4)
        return x1 - x4;
    return 0;
}

/*
 * The next group of functions are for debugging only.  They are set up so that
 * debugging information will only appear when processing is done off-line.
 */

/*  Print debugging information for a field object.
 * @param objs     the object in question
 */
void ObjectFragments::printObject(VisualFieldObject * objs) {
#if defined OFFLINE
    cout << objs->getLeftTopX() << " " << objs->getLeftTopY() << " "
         << objs->getRightTopX() << " " << objs->getRightTopY() << endl;
    cout << objs->getLeftBottomX() << " " << objs->getLeftBottomY() << " "
         << objs->getRightBottomX() << " " << objs->getRightBottomY() << endl;
    cout << "Height is " << objs->getHeight() << " Width is "
         << objs->getWidth() << endl;
    if (objs->getIDCertainty() == _SURE)
        cout << "Very sure" << endl;
    else
        cout << "Not sure" << endl;
    distanceCertainty dc = objs->getDistanceCertainty();
    switch (dc) {
    case BOTH_SURE:
        cout << "Distance should be good" << endl;
        break;
    case HEIGHT_UNSURE:
        cout << "Heights are not to be trusted" << endl;
        break;
    case WIDTH_UNSURE:
        cout << "Widths are not to be trusted" << endl;
        break;
    case BOTH_UNSURE:
        cout << "Neither height nor width should be trusted" << endl;
        break;
    }
#endif
}

/* Print debugging information for any field object currently found.
 */
void ObjectFragments::printObjs() {
#if defined OFFLINE
    if (PRINTOBJS) {
        if (vision->bglp->getWidth() >  0) {
            cout << "Vision found left blue post " << endl;
            printObject(vision->bglp);
        }
        if (vision->bgrp->getWidth() >  0) {
            cout << "Vision found right blue post " << endl;
            printObject(vision->bgrp);
        }
        if (vision->yglp->getWidth() >  0) {
            cout << "Vision found left yellow post " << endl;
            printObject(vision->yglp);
        }
        if (vision->ygrp->getWidth() >  0) {
            cout << "Vision found right yellow post " << endl;
            printObject(vision->ygrp);
        }
        if (vision->bgCrossbar->getWidth() >  0) {
            cout << "Vision found blue backstop " << endl;
            //printObject(vision->bgCrossbar);
        }
        if (vision->ygCrossbar->getWidth() >  0) {
            cout << "Vision found yellow backstop " << endl;
            //printObject(vision->ygCrossbar);
        }
        cout << "Done with frame" << endl;
    }
#endif
}

/* Print debugging information for a blob.
 * @param b    the blob
 */
void ObjectFragments::printBlob(blob b) {
#if defined OFFLINE
    cout << "Outputting blob" << endl;
    cout << b.leftTop.x << " " << b.leftTop.y << " " << b.rightTop.x << " "
         << b.rightTop.y << endl;
    cout << b.leftBottom.x << " " << b.leftBottom.y << " " << b.rightBottom.x
         << " " << b.rightBottom.y << endl;
#endif
}

/* Prints a bunch of ball information about the best ball candidate (or any one).
 * @param b    the candidate ball
 * @param c    how confident we are its a ball
 * @param p    how many occlusions
 * @param o    what the occlusions are if any
 * @param bg   where around the ball there is green
 */
void ObjectFragments::printBall(blob b, int c, float p, int o) {
#ifdef OFFLINE
    if (BALLDEBUG) {
        cout << "Ball info: " << b.leftTop.x << " " << b.leftTop.y << " "
             << (b.rightTop.x - b.leftTop.x);
        cout << " " << (b.leftBottom.y - b.leftTop.y) << endl;
        cout << "Confidence: " << c << " Orange Percent: " << p
             << " Occlusions: ";
        if (o == NOOCCLUSION) cout <<  "none";
        if (o % LEFTOCCLUSION == 0) cout << "left ";
        if (o % RIGHTOCCLUSION == 0) cout << "right ";
        if (o % TOPOCCLUSION == 0) cout << "top ";
        if (o % BOTTOMOCCLUSION == 0) cout << "bottom ";
        cout << endl;
    }
#endif
}

/* Debugging method used to show where things were processed on the image.
 * Paints a verticle stripe corresponding to a "run" of color.
 *
 * @param x     x coord
 * @param y     y coord
 * @param h     height
 * @param c     the color to paint
 */
void ObjectFragments::paintRun(int x, int y, int h, int c){
    vision->drawLine(x,y+1,x,y+h+1,c);
}

/*  More or less the same as the previous method, but with different parameters.
 * @param run     a run of color
 * @param c       the color to paint
 */
void ObjectFragments::drawRun(const run& run, int c) {
    vision->drawLine(run.x,run.y+1,run.x,run.y+run.h+1,c);
}

/*  Draws a "+" on the screen at the specified location with the specified color.
 * @param x     x coord
 * @param y     y coord
 * @param c     the color to paint
 */
void ObjectFragments::drawPoint(int x, int y, int c) {
#ifdef OFFLINE
    thresh->drawPoint(x, y, c);
#endif
}

/*  Draws the outline of a rectangle in the specified color.
 * @param b    the rectangle
 * @param c    the color to paint
 */
void ObjectFragments::drawRect(int x, int y, int w, int h, int c) {
#ifdef OFFLINE
    thresh->drawRect(x, y, w, h, c);
#endif
}

/*  Draws the outline of a blob in the specified color.
 * @param b    the blob
 * @param c    the color to paint
 */
void ObjectFragments::drawBlob(blob b, int c) {
#ifdef OFFLINE
    thresh->drawLine(b.leftTop.x, b.leftTop.y,
                     b.rightTop.x, b.rightTop.y,
                     c);
    thresh->drawLine(b.leftTop.x, b.leftTop.y,
                     b.leftBottom.x, b.leftBottom.y,
                     c);
    thresh->drawLine(b.leftBottom.x, b.leftBottom.y,
                     b.rightBottom.x, b.rightBottom.y,
                     c);
    thresh->drawLine(b.rightTop.x, b.rightTop.y,
                     b.rightBottom.x, b.rightBottom.y,
                     c);
#endif
}

/* Draws a line on the screen of the specified color.
 * @param x    x value of point 1
 * @param y    y value of point 1
 * @param x1   x value of point 2
 * @param y1   y value of point 2
 * @param c    the color to paint the line.
 */
void ObjectFragments::drawLine(int x, int y, int x1, int y1, int c) {
#ifdef OFFLINE
    thresh->drawLine(x, y, x1, y1, c);
#endif
}

void ObjectFragments::drawLess(int x, int y, int c)
{
    const int lineBuff = 10;

#ifdef OFFLINE
    thresh->drawLine(x, y, x + lineBuff, y - lineBuff, c);
    thresh->drawLine(x, y, x + lineBuff, y + lineBuff, c);
    thresh->drawLine(x + 1, y, x + lineBuff + 1, y - lineBuff, c);
    thresh->drawLine(x + 1, y, x + lineBuff + 1, y + lineBuff, c);
#endif
}

void ObjectFragments::drawMore(int x, int y, int c)
{
    const int lineBuff = 10;

#ifdef OFFLINE
    thresh->drawLine(x, y, x - lineBuff, y - lineBuff, c);
    thresh->drawLine(x, y, x - lineBuff, y + lineBuff, c);
    thresh->drawLine(x - 1, y, x - lineBuff - 1, y - lineBuff, c);
    thresh->drawLine(x - 1, y, x - lineBuff - 1, y + lineBuff, c);
#endif
}<|MERGE_RESOLUTION|>--- conflicted
+++ resolved
@@ -178,7 +178,7 @@
     SANITY = false;
     DEBUGBALLPOINTS = false;
     CORRECT = false;
-    OPENFIELD = true;
+    OPENFIELD = false;
 #endif
 }
 
@@ -1515,7 +1515,6 @@
     @param c2      secondary color
  */
 
-<<<<<<< HEAD
 float ObjectFragments::correct(blob b, int color, int c2) {
     // try and find the cross bar - start at the upper left corner
     int biggest = 0, biggest2 = 0;
@@ -1547,196 +1546,6 @@
         horizontalScan(tx, y + i, 1, 6, color, color, x - 1, IMAGE_WIDTH - 1);
         if (scan.good > biggest2) {
             biggest2 = scan.good;
-=======
-void ObjectFragments::correct(blob & post, int c, int c2)
-{
-    const int runVal = 10000;
-	const int postLeftMax = 75;
-	const int postScan = 4;
-	const float slopeMax = 0.5;
-	const float slopeMin = 0.05;
-
-    if (c2 != runVal) return;
-    // scan along the bottom
-    //int bad1 = -1, bad2 = -1, temp = 0, good = 0;
-    int x = max(0, post.leftTop.x), y = max(0, post.leftTop.y);
-    int startX = x, startY = y;
-    // start with the upper left corner
-    vertScan(x, y, 1, 4, c, c2);
-    if (post.leftBottom.y - post.leftTop.y < postLeftMax) return;
-    if (scan.good == 0) {
-        // make sure
-        vertScan(post.rightBottom.x, post.rightBottom.y, -1, postScan, c, c2);
-        if (scan.good == 0) {
-            // scan until we actually have a point
-            for ( ; x > -1 && y > -1; ) { // go until we hit enough bad pixels
-                //cout << "Vert scan " << x << " " << y << endl;
-                // if it is the color we're looking for - good
-                if (thresh->thresholded[y][x] == c ||
-                    thresh->thresholded[y][x] == c2) {
-                    break;
-                }
-                y = y + 1;
-                x = xProject(startX, startY, y);
-            }
-            int newx = x, newy = y, count = 0;
-            if (CORRECT) {
-                drawPoint(x, y, PINK);
-            }
-            // now scan horizontally
-            for (x = startX, y = startY; x < IMAGE_WIDTH; ) {
-                // if it is the color we're looking for - good
-                if (thresh->thresholded[y][x] == c ||
-                    thresh->thresholded[y][x] == c2) {
-                    break;
-                }
-                // we just do on a pure horizontal so we don't need to worry
-                // about going offscreen
-                x++;
-                count++;
-            }
-            if (CORRECT) {
-                drawPoint(x, y, ORANGE);
-            }
-            int counter = count;
-            // we do the inverse of the slope formula since we are calculating
-            // the perpindicular line
-            if (y != newy) {
-                float newslope = (float)(newx - x) / (float)(y - newy) ;
-                if (abs(newslope - slope) < slopeMax &&
-                    abs(newslope - slope) > slopeMin) {
-                    if (CORRECT) {
-                        drawBlob(post, PINK);
-                    }
-                    post.leftTop.x = startX + count;
-                    post.rightTop.x = post.rightTop.x + count;
-                    post.leftBottom.x = post.leftBottom.x - count;
-                    post.rightBottom.x = post.rightBottom.x - count;
-                    // Now sometimes our right side estimate won't be so good
-                    y = max(0, post.rightTop.y);
-                    x = post.rightTop.x;
-                    count = 0;
-                    for ( ; x > post.leftTop.x; ) {
-                        int pix = thresh->thresholded[y][x];
-                        if (pix == c || pix == c2) {
-                            break;
-                        }
-                        // we just do on a pure horizontal so we don't need to
-                        // worry about going offscreen
-                        x--;
-                        count++;
-                    }
-                    int count2 = 0;
-                    y = post.rightBottom.y -1;
-                    x = post.rightBottom.x;
-                    for ( ; x > post.leftBottom.x; ) {
-                        int pix = thresh->thresholded[y][x];
-                        if (pix == c || pix == c2) {
-                            break;
-                        }
-                        // we just do on a pure horizontal so we don't need to
-                        // worry about going offscreen
-                        x--;
-                        count2++;
-                    }
-                    count = min(min(count, count2), counter);
-                    post.rightBottom.x = post.rightBottom.x - count;
-                    post.rightTop.x = post.rightTop.x - count;
-                }
-            }
-        }
-    } else {
-        x = min(IMAGE_WIDTH - 1,post.rightTop.x); y = max(0,post.rightTop.y);
-        startX = x; startY = y;
-        vertScan(x, y, 1, postScan, c, c2);
-        if (scan.good == 0) {
-            vertScan(max(0, post.leftBottom.x), min(post.leftBottom.y,
-                                                    IMAGE_HEIGHT - 1), -1, postScan, c,
-                     c2);
-            if (scan.good == 0) {
-                // scan until we actually have a point
-                for ( ; x > -1 && y > -1; ) {
-                    // go until we hit enough bad pixels
-                    //cout << "Vert scan " << x << " " << y << endl;
-                    // if it is the color we're looking for - good
-                    if (thresh->thresholded[y][x] == c ||
-                        thresh->thresholded[y][x] == c2) {
-                        break;
-                    }
-                    y = y + 1;
-                    x = xProject(startX, startY, y);
-                }
-                int newx = x, newy = y, count = 0;
-                if (CORRECT) {
-                    drawPoint(x, y, PINK);
-                }
-                // now scan horizontally
-                for (x = startX, y = startY; x < IMAGE_WIDTH; ) {
-                    // if it is the color we're looking for - good
-                    if (thresh->thresholded[y][x] == c ||
-                        thresh->thresholded[y][x] == c2) {
-                        break;
-                    }
-                    // we just do on a pure horizontal so we don't need to
-                    // worry about going offscreen
-                    x--;
-                    count++;
-                }
-                if (CORRECT) {
-                    drawPoint(x, y, ORANGE);
-                    cout << "XY " << x << " " << y << endl;
-                }
-                int counter = count;
-                // we do the inverse of the slope formula since we are
-                // calculating the perpindicular line
-                if (y != newy) {
-                    float newslope = (float)(newx - x) / (float)(y - newy) ;
-                    if (abs(newslope - slope) < slopeMax &&
-                        abs(newslope - slope) > slopeMin) {
-                        if (CORRECT) {
-                            drawBlob(post, PINK);
-                        }
-                        post.leftTop.x = post.leftTop.x - count;
-                        post.rightTop.x = post.rightTop.x - count;
-                        post.leftBottom.x = post.leftBottom.x + count;
-                        post.rightBottom.x = post.rightBottom.x + count;
-                        // Now sometimes our left side estimate won't be so good
-                        y = max(0, post.leftTop.y);
-                        x = post.leftTop.x;
-                        count = 0;
-                        for ( ; x < post.rightTop.x; ) {
-                            int pix = thresh->thresholded[y][x];
-                            if (pix == c || pix == c2) {
-                                break;
-                            }
-                            // we just do on a pure horizontal so we don't need
-                            // to worry about going offscreen
-                            x++;
-                            count++;
-                        }
-                        int count2 = 0;
-                        y = post.leftBottom.y - 1;
-                        x = post.leftBottom.x;
-                        for ( ; x < post.rightBottom.x; ) {
-                            int pix = thresh->thresholded[y][x];
-                            if (pix == c || pix == c2) {
-                                break;
-                            }
-                            // we just do on a pure horizontal so we don't need
-                            // to worry about going offscreen
-                            x++;
-                            count2++;
-                        }
-                        count = min(min(count, count2), counter);
-                        post.leftBottom.x = post.leftBottom.x + count;
-                        post.leftTop.x = post.leftTop.x - count;
-                        if (CORRECT) {
-                            drawBlob(post, GREEN);
-                        }
-                    }
-                }
-            }
->>>>>>> 5a8d1c7a
         }
     }
 	// What we're going to do is scan opposite corners at the bottom and subtract 
@@ -1833,7 +1642,6 @@
 	int count = 0;
 	bool looping = false;
     obj.leftTop.x = BADVALUE; obj.leftTop.y = BADVALUE;
-<<<<<<< HEAD
 	do {
 		// first we try going up
 		vertScan(x, y, -1,  3, c, c2);
@@ -1873,38 +1681,6 @@
 		}
 		count++;
 	} while (count < 2 && looping);
-=======
-    // first we try going up
-    vertScan(x, y, -1,  scanVal, c, c2);
-    int h = scan.good;
-    // at this point we have a very rough idea of how tall the square is
-    int top = scan.y;
-    int topx = scan.x;
-    // now go down
-    vertScan(x, y, 1,  scanVal, c, c2);
-    h += scan.good;
-    if (h < 2) return;
-    int bottom = scan.y;
-    int bottomx = scan.x;
-    //drawPoint(topx, top, RED);
-    //drawPoint(bottomx, bottom, RED);
-    obj.leftTop.x = topx;
-    obj.leftTop.y = top;
-    obj.rightTop.x = topx;
-    obj.rightTop.y = top;
-    obj.leftBottom.x = bottomx;
-    obj.leftBottom.y = bottom;
-    obj.rightBottom.x = bottomx;
-    obj.rightBottom.y = bottom;
-    //int spanY = obj.leftBottom.y - obj.leftTop.y;
-    findTrueLineVerticalSloped(obj.leftTop, obj.leftBottom, c, c2, true);
-    //drawPoint(obj.leftTop.x, obj.leftTop.y, RED);
-    //drawPoint(obj.leftBottom.x, obj.leftBottom.y, RED);
-    findTrueLineVerticalSloped(obj.rightTop, obj.rightBottom, c, c2, false);
-    findTrueLineHorizontalSloped(obj.leftTop, obj.rightTop, c, c2, true);
-    findTrueLineHorizontalSloped(obj.leftBottom, obj.rightBottom, c, c2, false);
-    correct(obj, c, c2);
->>>>>>> 5a8d1c7a
     //drawBlob(obj, ORANGE);
 }
 
@@ -2141,12 +1917,8 @@
     //int need = min(w / 2, 20);
     int need = max(w, needParam);
 
-<<<<<<< HEAD
 	// scan the left side to see how far out we can go seeing post
     for (int i = 0; i < h / 5 && biggest < need; i+=1) {
-=======
-    for (int i = 0; i < h / hDiv && biggest < need; i+=1) {
->>>>>>> 5a8d1c7a
         int tx = xProject(x, y, y + i);
         horizontalScan(tx, y + i, -1, horzScanParam, color, color, max(0, x - 2 * w),
                        IMAGE_WIDTH - 1);
@@ -2157,12 +1929,8 @@
 	// now the right side
     x = b.rightTop.x;
     y = b.rightTop.y;
-<<<<<<< HEAD
-    for (int i = 0; i < h / 5 && biggest2 < need; i+=1) {
-=======
 
     for (int i = 0; i < h / hDiv && biggest2 < need; i+=1) {
->>>>>>> 5a8d1c7a
         int tx = xProject(x, y, y + i);
         horizontalScan(tx, y + i, 1, horzScanParam, color, color, x - 1, IMAGE_WIDTH - 1);
         if (scan.good > biggest2) {
@@ -2177,47 +1945,10 @@
 		if (biggest2 > need)
 			drawRect(x, y, biggest2, 20, ORANGE);
     }
-<<<<<<< HEAD
 
 	if (biggest > need && biggest > 2 * biggest2) return RIGHT;
 	if (biggest2 > need && biggest2 > 2 * biggest) return LEFT;
 
-=======
-    if (biggest >= need && (biggest2 < bigMax || biggest > 2 * biggest2)) {
-        // make sure we're not just off badly
-        y = b.leftTop.y + h / topDiv;
-        x = xProject(b.leftTop, y);
-        //drawPoint(x, y, WHITE);
-        //drawRect(x, y, 20, 20, ORANGE);
-        biggest = 0;
-        for (int i = 0; i < h / hDiv && biggest < bigCheck; i+=1) {
-            int tx = xProject(x, y, y + i);
-            horizontalScan(tx, y + i, -1, scanParam, color, color, x - xDiff,
-                           IMAGE_WIDTH - 1);
-            if (scan.good > biggest) {
-                biggest = scan.good;
-            }
-        }
-        if (biggest < bigMatch)
-            return RIGHT;
-    }
-    if (biggest2 > need && (biggest < bigMax || biggest2 > 2 * biggest)) {
-        y = b.rightTop.y + h / topDiv;
-        x = xProject(b.rightTop, y);
-        //drawPoint(x, y, WHITE);
-        //drawRect(x, y, 20, 20, WHITE);
-        biggest2 = 0;
-        for (int i = 0; i < h / hDiv && biggest2 < bigCheck; i+=1) {
-            int tx = xProject(x, y, y + i);
-            horizontalScan(tx, y + i, 1, scanParam, color, color, x - 1, x + xAdd);
-            if (scan.good > biggest2) {
-                biggest2 = scan.good;
-            }
-        }
-        if (biggest2 < bigMatch)
-            return LEFT;
-    }
->>>>>>> 5a8d1c7a
     return NOPOST;
 }
 
@@ -2262,7 +1993,6 @@
     return NOPOST;
 }
 
-<<<<<<< HEAD
 /* Try to use field line information to decide which post we're looking at.
    This is actually considerably easier with the large goal boxes as the only
    times you'll see corners reasonably near a post is when they are on the
@@ -2270,17 +2000,6 @@
  */
 
 int ObjectFragments::checkIntersection(blob post) {
-=======
-
-
-int ObjectFragments::checkIntersection(blob post)
-{
-    const int postBuff = 30;
-	const int spanDiv = 4;
-	const int bottomBuff = 5;
-	const int midBuff = 10;
-
->>>>>>> 5a8d1c7a
     // TODO: check if this should be the same standard minHeight for a post
     if (post.rightBottom.y - post.rightTop.y < postBuff) return NOPOST;
     const list <VisualCorner>* corners = vision->fieldLines->getCorners();
@@ -2296,7 +2015,6 @@
             //int mid = midPoint(post.leftBottom.x, post.rightBottom.x);
             int x = k->getX();
             int y = k->getY();
-<<<<<<< HEAD
             bool closeEnough = false;
             if (y < post.leftBottom.y + spany) closeEnough = true;
 			// if the T is higher in the visual field than the bottom of the post
@@ -2321,164 +2039,6 @@
 					return LEFT;
 				return RIGHT;
 			}
-=======
-            bool swap = false;
-            if (y < post.leftBottom.y) swap = true;
-            int close = max(spanx, spany / spanDiv);
-            if (x <= post.leftBottom.x && x > post.leftBottom.x - 2 * close) {
-                //if (swap) return RIGHT;
-                return LEFT;
-            }
-            if (x >= post.rightBottom.x && x < post.rightBottom.x + 2 * close) {
-                //if (swap) return LEFT;
-                return RIGHT;
-            }
-            if (x < post.leftBottom.x || x > post.rightBottom.x) return NOPOST;
-            // if we're here we're probably at the side of the goal or looking
-            // at a beacon
-            //cout << "here" << endl;
-            int testX1 = midPoint(post.rightBottom.x, IMAGE_WIDTH - 1);
-            int testX2 = midPoint(0, post.leftBottom.x);
-            //int cross1 = 0, cross2 = 0;
-            // get the tstem and see if it intersect a plumb-line right or left
-            VisualLine tstem = k->getTStem();
-            point <int> plumbLineTop, plumbLineBottom;
-            plumbLineTop.x = testX1; plumbLineTop.y = post.rightBottom.y;
-            plumbLineBottom.x = testX1; plumbLineBottom.y = IMAGE_HEIGHT - 1;
-            pair<int, int> foo = Utility::
-                plumbIntersection(plumbLineTop, plumbLineBottom, tstem.start,
-                                  tstem.end);
-            if (foo.first != NO_INTERSECTION && foo.second != NO_INTERSECTION) {
-                if (swap) return RIGHT;
-                return LEFT;
-            }
-            plumbLineTop.x = testX2; plumbLineTop.y = post.leftBottom.y;
-            plumbLineBottom.x = testX2; plumbLineBottom.y = IMAGE_HEIGHT - 1;
-            foo = Utility::plumbIntersection(plumbLineTop, plumbLineBottom,
-                                             tstem.start, tstem.end);
-            if (foo.first != NO_INTERSECTION && foo.second != NO_INTERSECTION) {
-                if (swap) return LEFT;
-                return RIGHT;
-            }
-            //cout << "here 2" << endl;
-            // now test in "in the goal" cases
-            plumbLineTop.x = testX1; plumbLineTop.y = 0;
-            plumbLineBottom.x = testX1; plumbLineBottom.y = post.leftBottom.y;
-            foo = Utility::plumbIntersection(plumbLineTop, plumbLineBottom,
-                                             tstem.start, tstem.end);
-            if (foo.first != NO_INTERSECTION && foo.second != NO_INTERSECTION) {
-                if (swap) return RIGHT;
-                return LEFT;
-            }
-            plumbLineTop.x = testX2; plumbLineTop.y = 0;
-            plumbLineBottom.x = testX2; plumbLineBottom.y = post.rightBottom.y;
-            foo = Utility::plumbIntersection(plumbLineTop, plumbLineBottom,
-                                             tstem.start, tstem.end);
-            if (foo.first != NO_INTERSECTION && foo.second != NO_INTERSECTION) {
-                if (swap) return LEFT;
-                return RIGHT;
-            }
-        } else {
-            // cout << "Got a corner " << (k->getX()) << " " << (k->getY())
-            //      << " " << post.leftBottom.x << " " << post.rightBottom.x << " "
-            //      << post.leftBottom.y << endl;
-            if (k->getX() > post.leftBottom.x - spanx &&
-                k->getX() < post.rightBottom.x + spanx &&
-                post.leftBottom.y < k->getY()) {
-                if (k->getX() > post.leftBottom.x - bottomBuff &&
-                    k->getX() < post.rightBottom.x + bottomBuff) {
-                    //cout << "Corner underneath" << endl;
-                    int whites = 0;
-                    for (int i = k->getY(); i > post.leftBottom.y; i--) {
-                        if (thresh->thresholded[i][k->getX()] == WHITE) {
-                            whites++;
-                        }
-                    }
-                    if (whites > (k->getY() - post.leftBottom.y) / 2) {
-                        if (POSTLOGIC) {
-                            cout << "Viable corner underneath post" << endl;
-                        }
-                        point<int> midTop(midPoint(post.leftBottom.x, 0),
-                                          post.leftBottom.y);
-                        point<int> midBottom(midPoint(post.leftBottom.x, 0),
-                                             midPoint(midPoint(
-                                                          post.leftBottom.y,
-                                                          IMAGE_HEIGHT - 1),
-                                                      post.leftBottom.y));
-                        // drawLine(midTop.x, midTop.y, midBottom.x, midBottom.y,
-                        //          RED);
-                        bool intersects = vision->fieldLines->
-                            intersectsFieldLines(midTop,midBottom);
-                        if (intersects) {
-                            return RIGHT;
-                        }
-                        midTop.x = midPoint(post.rightBottom.x,IMAGE_WIDTH - 1);
-                        midBottom.x = midTop.x;
-                        // drawLine(midTop.x, midTop.y, midBottom.x, midBottom.y,
-                        //          RED);
-                        // intersects = vision->fieldLines->intersectsFieldLines(
-                        //     midTop,midBottom);
-                        if (intersects) {
-                            return LEFT;
-                        }
-                        midTop.x = midPoint(midTop.x, post.rightBottom.x);
-                        midBottom.x = midTop.x;
-                        // drawLine(midTop.x, midTop.y, midBottom.x, midBottom.y,
-                        //          RED);
-                        intersects = vision->fieldLines->intersectsFieldLines(
-                            midTop,midBottom);
-                        if (intersects) {
-                            return LEFT;
-                        }
-                        midTop.x = midPoint(midPoint(post.leftBottom.x, 0),
-                                            post.leftBottom.x);
-                        intersects = vision->fieldLines->intersectsFieldLines(
-                            midTop,midBottom);
-                        if (intersects) {
-                            return RIGHT;
-                        }
-                    }
-                } else {
-                    //cout << "Offset corner " << endl;
-                    // if the corner is near enough we can use it to id the post
-
-                    point<int> midTop(post.leftBottom.x - midBuff, k->getY() + midBuff);
-                    point<int> midBottom(post.rightBottom.x + midBuff, k->getY() + midBuff);
-                    bool intersects = vision->fieldLines->
-                        intersectsFieldLines(midTop,midBottom);
-                    if (intersects) {
-                        //cout << "Passed test" << endl;
-                        // drawLine(midTop.x, midTop.y, midBottom.x, midBottom.y,
-                        //          RED);
-                    } else {
-                        midTop.y = k->getY() - midBuff;
-                        midBottom.y = k->getY() - midBuff;
-                        intersects = vision->fieldLines->
-                            intersectsFieldLines(midTop,midBottom);
-                        if (intersects) {
-                            // drawLine(midTop.x, midTop.y, midBottom.x,
-                            //          midBottom.y, RED);
-                            // cout << "Passed test 2" << endl;
-                        }
-                    }
-                }
-            } else if (k->getX() > post.leftBottom.x - spanx && k->getX() <
-                       post.rightBottom.x + spanx &&
-                       post.leftBottom.y > k->getY() &&
-                       k->getY() > post.leftTop.y +
-                       (post.leftBottom.y - post.leftTop.y) / 2) {
-                if (POSTLOGIC) {
-                    cout << "Found a corner near and above the bottom of a post"
-                         << endl;
-                }
-                if (k->getX() < post.leftBottom.x + bottomBuff) {
-                    return LEFT;
-                }
-                if (k->getX() > post.rightBottom.x - bottomBuff) {
-                    return RIGHT;
-                }
-            }
->>>>>>> 5a8d1c7a
         }
     }
     return NOPOST;
@@ -4261,7 +3821,6 @@
     for (int i = 0; i < numBlobs; i++) {
         int ar = blobArea(blobs[i]);
         float perc = rightColor(blobs[i], ORANGE);
-<<<<<<< HEAD
         int diam = max(blobWidth(blobs[i]), blobHeight(blobs[i]));
 		if (blobs[i].area > 0) {
 			if (blobs[i].leftBottom.y + diam < horizonAt(blobs[i].leftTop.x)) {
@@ -4287,45 +3846,6 @@
 				blobs[i].area = 0;
 			}
 		}
-=======
-        estimate es;
-        es = vision->pose->pixEstimate(blobs[i].leftTop.x + blobWidth(blobs[i]) / 2, blobs[i].leftTop.y + 2 * blobHeight(blobs[i]) / heightDiv, 0.0);
-        int diam = max(blobWidth(blobs[i]), blobHeight(blobs[i]));
-        /*int dist = (int)es.dist;
-          if (diam < 15) {
-          if (dist < 300) {
-          blobs[i].area = 0;
-          }
-          } else if (diam < 20) {
-          if (dist < 250 || dist > 500) {
-          blobs[i].area = 0;
-          }
-          } else if (diam < 25) {
-          if (dist < 200 || dist >  400) {
-          blobs[i].area = 0;
-          }
-          } else if (diam < 35) {
-          if (dist < 1400 || dist > 300) {
-          blobs[i].area = 0;
-          }
-          } else {
-          if (dist > 200) {
-          blobs[i].area = 0;
-          }
-          }
-          if (blobs[i].area == 0) {
-          cout << "Diam was " << diam << " " << dist << endl;
-          }*/
-        if (blobs[i].leftBottom.y + diam < horizonAt(blobs[i].leftTop.x)) {
-            blobs[i].area = 0;
-        } else if (ar > arMin && perc > MINORANGEPERCENT) {
-            // don't do anything
-        } else if (ar > arMax && rightHalfColor(blobs[i]) > MINORANGEPERCENT) {
-        } else {
-            //drawBlob(blobs[i], BLACK);
-            blobs[i].area = 0;
-        }
->>>>>>> 5a8d1c7a
     }
     // now find the best remaining blob
     getTopAndMerge(horizon);
@@ -4339,12 +3859,8 @@
     int w = blobWidth(topBlob);
     int h = blobHeight(topBlob);
     estimate e;
-<<<<<<< HEAD
     e = vision->pose->pixEstimate(topBlob.leftTop.x + blobWidth(topBlob) / 2, 
 								  topBlob.leftTop.y + 2 * blobHeight(topBlob) / 3, 0.0);
-=======
-    e = vision->pose->pixEstimate(topBlob.leftTop.x + blobWidth(topBlob) / 2, topBlob.leftTop.y + 2 * blobHeight(topBlob) / heightDiv, 0.0);
->>>>>>> 5a8d1c7a
     //cout << "Estimated distance is " << e.dist << endl;
     if (BALLDEBUG) {
         if (topBlob.leftTop.x > 0) {
@@ -4464,7 +3980,7 @@
     }
     if (BALLDISTDEBUG) {
         estimate es;
-        es = vision->pose->pixEstimate(topBlob.leftTop.x + blobWidth(topBlob) / 2, topBlob.leftTop.y + 2 * blobHeight(topBlob) / heightDiv, 0.0);
+        es = vision->pose->pixEstimate(topBlob.leftTop.x + blobWidth(topBlob) / 2, topBlob.leftTop.y + 2 * blobHeight(topBlob) / 3, 0.0);
         cout << "Distance is " << thisBall->getDistance() << " " << thisBall->getFocDist() << " " << es.dist << endl;
         cout<< "Radius"<<thisBall->getRadius()<<endl;
     }
