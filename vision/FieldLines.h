#ifndef FieldLines_h_DEFINED
#define FieldLines_h_DEFINED

// System includes
#include <cmath>                       // use fabs, max, min
#include <vector>                      //
#include <list>                        //
#include <sstream>                     //
#include <iomanip> // setprecision for cout
#include <boost/shared_ptr.hpp>

class FieldLines;

#include "FieldConstants.h"

// Signifies that the angle between two lines could not be calculated
static const int BAD_ANGLE = -22354;
// Signifies that the distance between two points could not be calculated
static const int BAD_DISTANCE = -23523134;

// for percentColor(), ortho directions
enum TestDirection {TEST_UP, TEST_DOWN, TEST_LEFT, TEST_RIGHT};

struct linePoint;

#include "Common.h" //
#include "ifdefs.h" //
#include "VisualFieldObject.h" //
#include "ConcreteFieldObject.h" //
#include "ConcreteCorner.h" //
#include "VisualCorner.h" //
#include "VisualLine.h"
#include "Utility.h" //
#include "NaoPose.h" // Used to estimate distances in the image
#include "Vision.h"

// functor that returns true if the line passed in is used in the creation
// of the corner, false otherwise
class lineInCorner : public std::unary_function<VisualLine, bool> {
    VisualCorner c;
public:
    explicit lineInCorner(const VisualCorner& _c) : c(_c) { }
    bool operator() (const VisualLine& line) const {
        return c.getLine1() == line || c.getLine2() == line;
    }
};

static const int NO_EDGE = -3;

// Color Constants
static const int USED_VERT_POINT_COLOR = BLACK;
static const int UNUSED_VERT_POINT_COLOR = CYAN;
static const int FIT_VERT_POINT_COLOR = BROWN;

static const int USED_HOR_POINT_COLOR = RED;
static const int UNUSED_HOR_POINT_COLOR = PURPLE;
static const int FIT_HOR_POINT_COLOR = SEA_GREEN;

static const int TENTATIVE_INTERSECTION_POINT_COLOR = LAWN_GREEN;
static const int LEGIT_INTERSECTION_POINT_COLOR = ORANGE;
static const int INVALIDATED_INTERSECTION_POINT_COLOR = PURPLE;

static const int FIT_UNUSED_POINTS_BOX_COLOR = MAROON;
static const int JOIN_LINES_BOX_COLOR = PINK;

static const Rectangle SCREEN = {0, IMAGE_WIDTH - 1,
                                 0, IMAGE_HEIGHT - 1};
// More succinct.
typedef std::list<linePoint>::iterator linePointNode;

class FieldLines {
private:


    // Miscellaneous

    ////////////////////////////////////////////////////////////
    // Find Line Points
    ////////////////////////////////////////////////////////////
    // Constants
    // Used in vert and horizontal edge detect

    // Change in Y channel value over one pixel necessary to constitute an edge
    static const int VERTICAL_TRANSITION_VALUE = 30;
    static const int HORIZONTAL_TRANSITION_VALUE = 30;

    static const int NUM_TEST_PIXELS = 15;

    static const int NUM_GREEN_COLORS = 2;
    static const int FIELD_COLORS[NUM_GREEN_COLORS];
    static const int NUM_FIELD_COLORS = NUM_GREEN_COLORS;

    static const int NUM_WHITE_COLORS = 2;
    static const int LINE_COLORS[NUM_WHITE_COLORS];
    static const int NUM_LINE_COLORS = NUM_WHITE_COLORS;

    // Number of columns in which to search for line points
    static const int NUM_COLS_TO_TEST = 20;
    // Number of rows in which to search for line points
    static const int NUM_ROWS_TO_TEST = 20;
    // Number of pixels to skip between columns in image when searching for
    // linepoints vertically
    static const int COL_SKIP = IMAGE_WIDTH / NUM_COLS_TO_TEST;
    // Number of pixels to skip between rows in image when searching for
    // linepoints horizontally
    static const int ROW_SKIP = IMAGE_HEIGHT / NUM_ROWS_TO_TEST;

    // percentage of pixels needed to be green on either side of the line
    static const int GREEN_PERCENT_CLEARANCE = 40;

    // If we have seen an edge within the past x pixels, then we say it's close
    // AIBOSPECIFIC
    static const int ADJACENT_SAME_EDGE_SEPARATION = 3;
    // AIBO_SPECIFIC
    // if the edge detection goes bad on one end of the line, this is a check
    static const int NUM_NON_WHITE_SANITY_CHECK = 3;
    static const int NUM_UNDEFINED_SANITY_CHECK = 5;


    ////////////////////////////////////////////////////////////
    // Create Lines Constants
    ////////////////////////////////////////////////////////////

    // AIBO_SPECIFIC
    static const int MIN_PIXEL_WIDTH_FOR_GREEN_CHECK = 2;
    static const int MIN_SEPARATION_TO_NOT_CHECK = 10;
    // AIBOSPECIFIC
    // Two line points must have at least this Euclidean distance between
    // them in order for us to check their angle
    static const int MIN_PIXEL_DIST_TO_CHECK_ANGLE = 2;

    static const int MAX_ANGLE_LINE_SEGMENT = 4;

    static const int MAX_GREEN_PERCENT_ALLOWED_IN_LINE = 10;

    // max number of pixels offset to connect two points in createLines
    static const int GROUP_MAX_X_OFFSET = static_cast<int>(.30 * IMAGE_WIDTH);
    // NOTE: Currently Unused
    // max number of pixels offset to connect two y points
    //static const int GROUP_MAX_Y_OFFSET = static_cast<int>(.20 * IMAGE_WIDTH);

    ////////////////////////////////////////////////////////////
    // Join Lines Constants
    ////////////////////////////////////////////////////////////
    // NOTE: Currently Unused
    // static const int JOIN_MAX_X_OFFSET = static_cast<int>(.35 * IMAGE_WIDTH);
    // static const int JOIN_MAX_Y_OFFSET = static_cast<int>(.25 * IMAGE_WIDTH);
    static const int MAX_ANGLE_TO_JOIN_LINES = 5;
    static const int MIN_ANGLE_TO_JOIN_CC_LINES = 10;
    static const int MAX_ANGLE_TO_JOIN_CC_LINES = 45;
    static const int MAX_DIST_BETWEEN_TO_JOIN_LINES = 6;
    static const int MAX_DIST_BETWEEN_TO_JOIN_CC_LINES = 10;


    ////////////////////////////////////////////////////////////
    // Fit Unused Points Constants
    ////////////////////////////////////////////////////////////
    static const int MAX_VERT_FIT_UNUSED_WIDTH_DIFFERENCE = 2;
    // NOTE: Currently Unused
    //static const int MAX_HOR_FIT_UNUSED_WIDTH_DIFFERENCE = 2;

    ////////////////////////////////////////////////////////////
    // Extend Lines constants
    ////////////////////////////////////////////////////////////
    static const int MAX_EXTEND_LINES_WIDTH_DIFFERENCE = 20;

    ////////////////////////////////////////////////////////////
    // Intersect Lines constants
    ////////////////////////////////////////////////////////////
    static const int MAX_GREEN_PERCENT_ALLOWED_AT_CORNER = 65;

    // Two many duplicate intersection points indicate we are at the
    // center circle
    static const int MAX_NUM_DUPES = 0;

    // The bounding box extends ~40 pixels on either side parallel to the line
    static const int INTERSECT_MAX_PARALLEL_EXTENSION =
        static_cast<int>(.15 * IMAGE_WIDTH);
    // the bounding box extends 10 pixels on either side perpendicular to the
    // line
    static const int INTERSECT_MAX_ORTHOGONAL_EXTENSION =
        static_cast<int>(.05 * IMAGE_WIDTH);
    // for dupeCorner() checks
<<<<<<< HEAD
    static const int DUPE_MIN_X_SEPARATION = 15;
=======
    static const int DUPE_MIN_X_SEPARATION = 10;
>>>>>>> 183f8b76
    static const int DUPE_MIN_Y_SEPARATION = 15;

    static const int MAX_CORNER_DISTANCE = 600;
    static const int MIN_CORNER_DISTANCE = 10;

    static const int CORNER_TEST_RADIUS = 1;

    static const int MIN_ANGLE_BETWEEN_INTERSECTING_LINES = 25;
    static const int LINE_HEIGHT = 0; // this refers to height off the ground
    static const int MIN_CROSS_EXTEND = 20;
    // When estimating the angle between two lines on the field, anything less
    // than MIN_ANGLE_ON_FIELD or greater than MAX_ANGLE_ON_FIELD is suspect
    // and disallowed; ideally our estimates would always be 90.0 degrees
    static const int MIN_ANGLE_ON_FIELD = 65;
    static const int MAX_ANGLE_ON_FIELD = 120;
    static const int TWO_CORNER_LINES_MIN_LENGTH = 35;

    ////////////////////////////////////////////////////////////
    // Identify corners constants
    ////////////////////////////////////////////////////////////
    // AIBOSPECIFIC
    // Distance in centimeters
    static const int MAXIMUM_DIST_TO_USE_PIX_ESTIMATE = 400;
    static const int DEBUG_GROUP_LINES_BOX_WIDTH = 4;

public:

    FieldLines(Vision *visPtr, boost::shared_ptr<NaoPose> posePtr);
    virtual ~FieldLines() {}

    // master loop
    void lineLoop();

    // While lineLoop is called before object recognition so that
    // ObjectFragments can make use of VisualLines and VisualCorners,
    // the methods called from here use FieldObjects and as such must be
    // performed after the ObjectFragments loop is completed.
    void afterObjectFragments();

    // This method populates the points vector with line points it finds in
    // the image.  A line point ideally occurs in the middle of a line on the
    // screen.  We detect lines via a simple edge detection scheme -
    // a transition from green to white involves a big positive jump in Y
    // channel, while a transition from white to green involves a big negative
    // jump in Y channel.
    //
    // The vertical in this method name refers to the fact that we start at the
    // bottom of the image and scan up for points.
    // @param vertLinePoints - the vector to fill with all points found in
    // the scan
    void findVerticalLinePoints(std::vector<linePoint> &vertLinePoints);

    // This method populates the points vector with line points it finds in
    // the image.  A line point ideally occurs in the middle of a line on the
    // screen.  We detect lines via a simple edge detection scheme -
    // a transition from green to white involves a big positive jump in Y
    // channel, while a transition from white to green involves a big negative
    // jump in Y channel.
    //
    // The horizontal in the method name denotes that we start at the left of
    // the image and scan to the right to find these points
    // @param horLinePoints - the vector to fill with all points found in
    // the scan
    void findHorizontalLinePoints(std::vector<linePoint> &horLinePoints);

    // Attempts to create lines out of a list of linePoints.  In order for
    // points to be fit onto a line, they must pass a battery of sanity checks
    std::vector<VisualLine> createLines(std::list<linePoint> &linePoints);

    // Attempts to fit the left over points that were not used within the
    // createLines function to the lines that were output from said function
    void fitUnusedPoints(std::vector<VisualLine> &lines,
                         std::list<linePoint> &remainingPoints);

    // Attempts to join together line segments that are logically part of one
    // longer line but for some reason were not grouped within the groupPoints
    // method.  This can often happen when there is an obstruction that obscures
    // part of the line; due to x offset sanity checks, points that are too far
    // apart are not allowed to be within the same line in createLines.
    void joinLines(std::vector<VisualLine> &lines);

    // Copies the data from line1 and 2 into a new single line.
    const VisualLine mergeLines(const VisualLine &line1,
                                const VisualLine &line2);

    // Given a vector of lines, attempts to extend the near vertical ones to the
    // top and bottom, and the more horizontal ones to the left and right
    void extendLines(std::vector<VisualLine> &lines);

    // Helper method that returns true if the color is one we consider to be
    // a line color
    static const bool isLineColor(const int color);

    // Helper method that retursn true if the color is one we consider to be a
    // line color
    static const bool isGreenColor(int threshColor);

    // Given a line, attempts to extend it to both the left and right
    void extendLineHorizontally(VisualLine &line);

    // Given a line, attempts to extend it to both the top and bottom.
    void extendLineVertically(VisualLine &line);

    // Returns true if the new point trying to be added to the line is offscreen
    // or  there is too much green in between the old and new point.
    // Any further searching in this direction would be foolish.
    const bool shouldStopExtendingLine(const int oldX, const int oldY,
                                       const int newX, const int newY) const;

    // Given an (x, y) location and a direction (horizontal or vertical) in
    // which to look, attempts to find edges on either side of the (x,y)
    // location.  If there are no edges, or if another sanity check fails,
    // returns VisualLine::DUMMY_LINEPOINT.  Otherwise it returns the linepoint
    // with the correct (x,y) location and width and scan.
    linePoint findLinePointFromMiddleOfLine(int x, int y, ScanDirection dir);

    // Unlike our normal method for finding line points, this searches from the
    // middle of a line outward for an edge, in a given direction, up to a max
    // of maxPixelsToSearch.  If no edge is found, returns NO_EDGE.
    const int findEdgeFromMiddleOfLine(int x, int y, int maxPixelsToSearch,
                                       TestDirection dir) const;

    // Pairwise tests each line on the screen against each other, calculates
    // where the intersection occurs, and then subjects the intersection
    // to a battery of sanity checks before determining that the intersection
    // is a legitimate corner on the field.
    // @param lines - the vector of visual lines that have been found after
    // createLines, join lines, and fit unused points.
    // @return a vector of VisualCorners created from the intersection points
    // that successfully pass all sanity checks.
    //
    std::list<VisualCorner> intersectLines(std::vector<VisualLine> &lines);

	// Checks if a corner is too dangerous when it is relatively near the edge
	// of the screen - scans the edge for a stripe of white
	bool tooClose(int x, int y);

    // Iterates over the corners and removes those that are too risky to
    // use for localization data
    void removeRiskyCorners(//vector<VisualLine> &lines,
        std::list<VisualCorner> &corners);

    // Given a list of VisualCorners, attempts to assign ConcreteCorners
    // (ideally one, but sometimes multiple) that correspond with where the
    // corner could possibly be on the field.  For instance, if we have a T
    // corner and it is right next to the blue goal left post, then it is the
    // blue goal right T. Modifies the corners passed in by calling the
    // setPossibleCorners method; in certain cases the shape of a corner might
    // be switched too (if an L corner is determined to be a T instead, its
    // shape is changed accordingly).
    void identifyCorners(std::list<VisualCorner> &corners);

    const bool nearGoalTCornerLocation(const VisualCorner& corner,
                                       const VisualFieldObject * post) const;

    // Determines if the given L corner does not geometrically make sense for
    // its shape given the objects on the screen.
    const bool LCornerShouldBeTCorner(const VisualCorner &L) const;

    // In some Nao frames, robots obscure part of the goal and the bottom is not
    // visible.  We can only use pix estimates of goals whose bottoms are
    // visible
    const bool goalSuitableForPixEstimate(const VisualFieldObject * goal) const;

    // If it's a legitimate L, the post should be INSIDE of the two lines
    const bool LWorksWithPost(const VisualCorner& c,
                              const VisualFieldObject * post) const;

    void printFieldObjectsInformation();

    // Helper method that iterates over a list of ConcreteCorner pointers and
    // prints their string representations
    void printPossibilities(const std::list <const ConcreteCorner*> &list)const;

    // Last sanity checks before localization gets the IDs.  Uses the
    // information
    // about what is visible on the screen to throw out corners that could not
    // be visible.
    void eliminateImpossibleIDs(VisualCorner &c,
                                std::vector <const VisualFieldObject*>&
                                visibleObjects,
                                std::list <const ConcreteCorner*>&
                                possibleClassifications);

    int numPixelsToHitColor(const int x, const int y, const int colors[],
                            const int numColors,
                            const TestDirection testDir) const;
    int numPixelsToHitColor(const int x, const int y, const int color,
                            const TestDirection testDir) const;

    // Uses the actual objects' locations on the field to calculate straight
    // line distance
    float getRealDistance(const ConcreteCorner *c,
                          const VisualFieldObject *obj) const;

    // Estimates how long the line is on the field
    float getEstimatedLength(const VisualLine &line) const;

    // Given two points on the screen, estimates the straight line distance
    // between them, on the field
    float getEstimatedDistance(const point<int> &point1,
                               const point<int> &point2) const;

    // Estimates the distance between the corner and the object based on
    // vectors
    float getEstimatedDistance(const VisualCorner *c,
                               const VisualFieldObject *obj) const;

    float getEstimatedAngle(const VisualCorner &corner) const;

    float getEstimatedAngle(const VisualLine &line1,
                            const VisualLine &line2,
                            const int intersectX,
                            const int intersectY) const;

    std::list <const ConcreteCorner*>
    getPossibleClassifications(const VisualCorner &corner,
                               const std::vector <const VisualFieldObject*>
                               &visibleObjects,
                               const std::list <const ConcreteCorner*>
                               &concreteCorners) const;


    float getAllowedDistanceError(VisualFieldObject const *obj) const;







    // Return true if it appears the T is out of bounds, false otherwise
    /*
      bool isOutOfBoundsT(corner &t, int i);
    */

    const bool dupeCorner(const std::list<VisualCorner> &corners, const int x,
                          const int y, const int testNumber) const;
    const float percentColor(const int x, const int y, const TestDirection dir,
                             const int color, const int numPixels) const;
    const float percentColor(const int x, const int y, const TestDirection dir,
                             const int colors[], const int numColors,
                             const int numPixels) const;
    const float percentSurrounding(const int x, const int y,
                                   const int colors[], const int numColors,
                                   const int numPixels) const;
    const float percentSurrounding(const int x, const int y, const int color,
                                   const int numPixels) const;
    // Alternative form of percent surrounding that uses points.
    const float percentSurrounding(const point<int> &p,
                                   const int colors[], const int numColors,
                                   const int numPixels) const;

    const float percentColorBetween(const int x1, const int y1,
                                    const int x2, const int y2,
                                    const int colors[],
                                    const int numColors) const;
    const float percentColorBetween(const int x1, const int y1,
                                    const int x2, const int y2,
                                    const int color) const;


    void drawBox(BoundingBox box, int color) const;
    void drawSurroundingBox(const VisualLine& aLine, int color) const;

    const bool isGreenWhiteEdge(int x, int y, ScanDirection direction) const;
    const bool isWhiteGreenEdge(int x, int y, int potentialMidPoint,
                                const ScanDirection direction) const;



    // Implementation can be found at revision 4518 if we ever want to get it
    // again.
    const int findCorrespondingBottom(const int x, const int y) const;

    static void updateLineCounters(const int threshColor, int &numWhite,
                                   int &numUndefined, int &numNonWhite);

#ifdef OFFLINE
    static void resetLineCounters(int &numWhite, int &numUndefined,
                                  int &numNonWhite);

    bool countersHitSanityChecks(const int numWhite, const int numUndefined,
                                 const int numNonWhite, const bool print) const;
#endif

    void drawFieldLine(const VisualLine &_line, const int color) const;

    void drawLinePoint(const linePoint &p, const int color) const;
    void drawLinePoints(const std::list<linePointNode> &toDraw) const;
    void drawLinePoints(const std::list<linePoint> &toDraw) const;
    void drawCorners(const std::list<VisualCorner> &toDraw, int color);

    bool isLegitVerticalLinePoint(int x, int y);
#ifdef OFFLINE
    void setDebugVertEdgeDetect(bool _bool) { debugVertEdgeDetect = _bool; }
    void setDebugHorEdgeDetect(bool _bool) { debugHorEdgeDetect = _bool; }
    void setDebugSecondVertEdgeDetect(bool _bool) {
        debugSecondVertEdgeDetect = _bool;
    }
    void setDebugCreateLines(bool _bool) { debugCreateLines = _bool; }
    void setDebugFitUnusedPoints(bool _bool) { debugFitUnusedPoints = _bool; }
    void setDebugJoinLines(bool _bool) { debugJoinLines = _bool; }
    void setDebugExtendLines(bool _bool) { debugExtendLines = _bool; }
    void setDebugIntersectLines(bool _bool) { debugIntersectLines = _bool; }
    void setDebugIdentifyCorners(bool _bool) { debugIdentifyCorners = _bool; }
    void setDebugCcScan(bool _bool) { debugCcScan = _bool; }
    void setDebugRiskyCorners(bool _bool) { debugRiskyCorners = _bool; }

    void setDebugCornerAndObjectDistances(bool _bool) {
        debugCornerAndObjectDistances = _bool;
    }
    void setStandardView(bool _bool) {
        standardView = _bool;
    }

    const bool getDebugVertEdgeDetect() const { return debugVertEdgeDetect; }
    const bool getDebugHorEdgeDetect() const { return debugHorEdgeDetect; }
    const bool getDebugSecondVertEdgeDetect() const {
        return debugSecondVertEdgeDetect;
    }
    const bool getDebugCreateLines() const { return debugCreateLines; }
    const bool getDebugJoinLines() const { return debugJoinLines; }
    const bool getDebugFitUnusedPoints() const { return debugFitUnusedPoints; }
    const bool getDebugExtendLines() const { return debugExtendLines; }
    const bool getDebugIntersectLines() const { return debugIntersectLines; }
    const bool getDebugIdentifyCorners() const { return debugIdentifyCorners; }
    const bool getDebugCcScan() const { return debugCcScan; }
    const bool getDebugRiskyCorners() const { return debugRiskyCorners; }
    const bool getDebugCornerAndObjectDistances() const {
        return debugCornerAndObjectDistances;
    }
    const bool getStandardView() { return standardView; }
#endif

    const std::vector <VisualLine>* getLines() const { return &linesList; }
    const std::list <VisualCorner>* getCorners() const {return &cornersList; }
    const int getNumCorners() { return cornersList.size(); }
    const std::list<linePoint>* getUnusedPoints() const {
        return &unusedPointsList;
    }

    // Returns true if the line segment drawn between first and second
    // intersects any field line on the screen; false otherwise
    const bool intersectsFieldLines(const point<int>& first,
                                    const point<int>& second) const;


#ifdef OFFLINE
    void printThresholdedImage();
#endif

    /* ----------------  Section for verbose helper methods ----------------
     * These methods are all really simple and their names are meant to be self
     * explanatory comments. This really helps keep down the length of
     * findVerticalLinePoints down to an acceptable minimum. They also take care
     * of printing debugging info and as such have to accept diverse parameters.
     */
private:
    static const int NUM_FIELD_OBJECTS_WITH_DIST_INFO = 4;
    VisualFieldObject const * allFieldObjects[NUM_FIELD_OBJECTS_WITH_DIST_INFO];

    // Determines which field objects are visible on the screen and returns
    // a vector of the pointers of the objects that are visible.
    std::vector<const VisualFieldObject*> getVisibleFieldObjects() const;

    // Returns whether there is a yellow post on screen that vision has not
    // identified the side of
    const bool unsureYellowPostOnScreen() const;
    // Returns whether there is a blue post on screen that vision has not
    // identified the side of
    const bool unsureBluePostOnScreen() const;

    // Returns whether there is a yellow post close to this corner
    const bool yellowPostCloseToCorner(VisualCorner& c);

    // Returns whether there is a blue post close to this corner
    const bool bluePostCloseToCorner(VisualCorner& c);

    const bool postOnScreen() const;

#ifdef OFFLINE
    static const bool isUphillEdge(const int, const int,
                                   const ScanDirection dir);
    static const bool isDownhillEdge(const int, const int,
                                     const ScanDirection dir);

    // Check to see if a particular variable holds a valid edge or the special
    // value of NO_EDGE.
    static inline const bool haveFound(const int edgeY) {
        return edgeY != NO_EDGE;
    }

    static const bool isAtTopOfImage(const int y, const int horizonY);
    static const bool isAtRightOfImage(const int x, const int endX);
    static const bool isWaitingForAnotherTopEdge(const int topEdgeY,
                                                 const int currentY);
    static const bool isWaitingForAnotherRightEdge(const int rightEdgeX,
                                                   const int currentX);

    // These cannot be static only because they access the debugging booleans.
    const bool isFirstUphillEdge(const int uphillEdgeLoc,
                                 const int x,
                                 const int y,
                                 const ScanDirection direction) const;
#endif
    const bool isSecondCloseUphillEdge(const int oldEdgeX,
                                       const int oldEdgeY,
                                       const int newEdgeX,
                                       const int newEdgeY,
                                       const ScanDirection direction) const;
    const bool isSecondFarUphillEdge(const int oldEdgeX,
                                     const int oldEdgeY,
                                     const int newX,
                                     const int newY,
                                     const ScanDirection direction) const;
    const bool isSecondUphillButInvalid(const int oldEdgeX,
                                        const int oldEdgeY,
                                        const int newEdgeX,
                                        const int newEdgeY,
                                        const ScanDirection dir) const;
#ifdef OFFLINE
    const bool isMoreSuitableTopEdge(const int topEdgeY,
                                     const int newY,
                                     const int imageColumn) const;
    const bool isMoreSuitableRightEdge(const int rightEdgeX,
                                       const int newX,
                                       const int y) const;


    void downhillEdgeWasTooFar(const int imageColumn, const int imageRow,
                               const ScanDirection dir) const;
    void secondDownhillButInvalid(const int imageColumn,
                                  const int imageRow,
                                  const ScanDirection dir) const;
    void foundDownhillNoUphill(const int imageColumn,
                               const int imageRow,
                               const ScanDirection dir) const;
    void couldNotFindCorrespondingBottom(const int imageColumn,
                                         const int imageRow) const;

    static const bool isEdgeClose(const int edgeLoc,
                                  const int newLoc);
#endif


    const bool isReasonableVerticalWidth(const int x, const int y,
                                         const float dist,
                                         const int width) const;
    const bool isReasonableHorizontalWidth(const int x, const int y,
                                           const float dist,
                                           const int width) const;





private:
    Vision *vision;
    boost::shared_ptr<NaoPose> pose;

    std::vector <VisualLine> linesList;
    std::list <VisualCorner> cornersList;
    std::list <linePoint> unusedPointsList;

    long timeInFindVerticalLinePoints, timeInFindHorizontalLinePoints,
        timeInSort, timeInMerge, timeInCreateLines, timeInExtendLines,
        timeInIntersectLines, timeInCenterCircleScan, timeInIdentifyCorners,
        timeInJoinLines, timeInFitUnusedPoints;

    long timeInPercentColorBetween, timeInGetAngle, timeInVisualLineCreation;
    int numFrames;

private:

    // debug variables
#ifdef OFFLINE
    bool debugVertEdgeDetect;
    bool debugHorEdgeDetect;
    bool debugSecondVertEdgeDetect;
    bool debugCreateLines;
    bool debugJoinLines;
    bool debugIntersectLines;
    bool debugExtendLines;
    bool debugIdentifyCorners;
    bool debugCcScan;
    bool debugRiskyCorners;
    bool debugCornerAndObjectDistances;
    bool debugFitUnusedPoints;
    // Normal users of cortex do not need to see as much debugging information
    // as I have been drawing; now there will be fewer colors etc to keep
    // track of
    bool standardView;


    static const bool printLinePointInfo = false;
    static const char *linePointInfoFile;

#else
    static const bool debugVertEdgeDetect = false;
    static const bool debugHorEdgeDetect = false;
    static const bool debugSecondVertEdgeDetect = false;
    static const bool debugCreateLines = false;

    static const bool debugJoinLines = false;
    static const bool debugExtendLines = false;
    static const bool debugIntersectLines = false;
    static const bool debugIdentifyCorners = false;
    static const bool debugCcScan = false;
    static const bool debugRiskyCorners = false;
    static const bool debugCornerAndObjectDistances = false;
    static const bool debugFitUnusedPoints = false;

    static const bool standardView = false;

    static const bool printLinePointInfo = false;
    static const char *linePointInfoFile;
#endif

};


#endif // FieldLines_h_DEFINED<|MERGE_RESOLUTION|>--- conflicted
+++ resolved
@@ -181,11 +181,7 @@
     static const int INTERSECT_MAX_ORTHOGONAL_EXTENSION =
         static_cast<int>(.05 * IMAGE_WIDTH);
     // for dupeCorner() checks
-<<<<<<< HEAD
     static const int DUPE_MIN_X_SEPARATION = 15;
-=======
-    static const int DUPE_MIN_X_SEPARATION = 10;
->>>>>>> 183f8b76
     static const int DUPE_MIN_Y_SEPARATION = 15;
 
     static const int MAX_CORNER_DISTANCE = 600;
