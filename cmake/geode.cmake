

############################ ALDEBARAN DIRECTORY
# Ensure the AL_DIR variable is set

IF( "x$ENV{AL_DIR}x" STREQUAL "xx")
<<<<<<< HEAD
    SET( AL_DIR "/usr/local/nao-1.4" )
  SET( ENV{AL_DIR} ${AL_DIR} )
  MESSAGE( STATUS
    "Environment variable AL_DIR was not set, reseting to default ${AL_DIR}!" )
=======
  IF (WEBOTS_BACKEND)
    SET( AL_DIR "/usr/local/nao-1.2" )
  ELSE (WEBOTS_BACKEND)
    SET( AL_DIR "/usr/local/nao-1.4" )
  ENDIF (WEBOTS_BACKEND)
  SET( ENV{AL_DIR} ${AL_DIR} )
>>>>>>> b4d56d98
ELSE( "x$ENV{AL_DIR}x" STREQUAL "xx")
  SET( AL_DIR $ENV{AL_DIR} )
ENDIF( "x$ENV{AL_DIR}x" STREQUAL "xx")

IF( NOT EXISTS ${AL_DIR} )
  MESSAGE( FATAL_ERROR
    "Cannot find the path to Nao directory, configuration halted."
    )
ENDIF( NOT EXISTS ${AL_DIR} )

############################# CROSS-COMPILATION VARIABLES
# Set the variable for the cross-compilation directory, cmake variables

INCLUDE( CMakeForceCompiler )

SET( OE_PREFIX "i586-linux" )
SET( STAGING_PREFIX "geode-linux" )
SET( GCC_VERSION "4.3.3" )
SET( OE_CROSS_DIR "${AL_DIR}/crosstoolchain" )

SET( CMAKE_CROSSCOMPILING   TRUE  )
SET( CMAKE_SYSTEM_NAME      Linux )
SET( CMAKE_SYSTEM_VERSION   1     )
SET( CMAKE_SYSTEM_PROCESSOR geode )

SET( X86_BIN_PREFIX "${OE_PREFIX}-" )
SET( X86_BIN_DIR "${OE_CROSS_DIR}/cross/geode/bin" )

SET ( CMAKE_INSTALL_NAME_TOOL "${OE_CROSS_DIR}/staging/${STAGING-PREFIX}/usr/lib/install_name_tool")
SET( CMAKE_C_COMPILER "${X86_BIN_DIR}/${X86_BIN_PREFIX}gcc" )
SET( CMAKE_CXX_COMPILER "${X86_BIN_DIR}/${X86_BIN_PREFIX}g++" )
CMAKE_FORCE_C_COMPILER( "${X86_BIN_DIR}/${X86_BIN_PREFIX}gcc" GNU )
CMAKE_FORCE_CXX_COMPILER( "${X86_BIN_DIR}/${X86_BIN_PREFIX}g++" GNU )

SET( CMAKE_FIND_ROOT_PATH ${OE_CROSS_DIR}/staging/${OE_PREFIX} )
SET( CMAKE_FIND_ROOT_PATH_MODE_PROGRAM NEVER )
SET( CMAKE_FIND_ROOT_PATH_MODE_INCLUDE FIRST )
SET( CMAKE_FIND_ROOT_PATH_MODE_LIBRARY ONLY )


############################# MISC
# Set other miscellaneous variables

SET( X86_GCCLIB_DIR "${OE_CROSS_DIR}/cross/geode/lib/gcc/${OE_PREFIX}/${GCC_VERSION}/" )
SET( X86_GLIBC_DIR "${OE_CROSS_DIR}/cross/geode/${OE_PREFIX}/lib/" )
SET( X86_LDLINUXSO_DIR "${OE_CROSS_DIR}/staging/${STAGING_PREFIX}/lib/" )
SET( X86_INCLUDE_DIR "${OE_CROSS_DIR}/staging/${STAGING_PREFIX}/usr/include/" )
SET( X86_CPINCLUDE_DIR "${OE_CROSS_DIR}/staging/${STAGING_PREFIX}/usr/include/c++/" )
SET( X86_GCPINCLUDE_DIR "${OE_CROSS_DIR}/staging/${STAGING_PREFIX}/usr/include/c++/${OE_PREFIX}/" )
SET( X86_GINCLUDE_DIR "${OE_CROSS_DIR}/cross/geode/lib/gcc/${OE_PREFIX}/${GCC_VERSION}/include/" )

SET( X86_CRT "${X86_GCCLIB_DIR}/crtbegin.o ${X86_GCCLIB_DIR}/crtbeginS.o" )


############################# FLAGS
# Set the compile and linker flags

SET( CMAKE_C_FLAGS "--sysroot ${OE_CROSS_DIR}/staging/${OE_PREFIX}/ -I${X86_INCLUDE_DIR} -I${X86_GINCLUDE_DIR} -I${X86_CPINCLUDE_DIR} -I${X86_GCPINCLUDE_DIR} -march=geode" )
SET( CMAKE_CXX_FLAGS "--sysroot ${OE_CROSS_DIR}/staging/${OE_PREFIX}/ -I${X86_INCLUDE_DIR} -I${X86_GINCLUDE_DIR} -I${X86_CPINCLUDE_DIR} -I${X86_GCPINCLUDE_DIR} -march=geode" )
SET( CMAKE_EXE_LINKER_FLAGS "-Wl,--sysroot,${OE_CROSS_DIR}/staging/${OE_PREFIX}/ -lgcc -L${X86_GLIBC_DIR} -lc -lstdc++ -ldl" )

<<<<<<< HEAD
INCLUDE("${OE_CROSS_DIR}/toolchain-geode.cmake")
=======
INCLUDE("${AL_DIR}/crosstoolchain/toolchain-geode.cmake")
>>>>>>> b4d56d98
<|MERGE_RESOLUTION|>--- conflicted
+++ resolved
@@ -4,19 +4,8 @@
 # Ensure the AL_DIR variable is set
 
 IF( "x$ENV{AL_DIR}x" STREQUAL "xx")
-<<<<<<< HEAD
     SET( AL_DIR "/usr/local/nao-1.4" )
   SET( ENV{AL_DIR} ${AL_DIR} )
-  MESSAGE( STATUS
-    "Environment variable AL_DIR was not set, reseting to default ${AL_DIR}!" )
-=======
-  IF (WEBOTS_BACKEND)
-    SET( AL_DIR "/usr/local/nao-1.2" )
-  ELSE (WEBOTS_BACKEND)
-    SET( AL_DIR "/usr/local/nao-1.4" )
-  ENDIF (WEBOTS_BACKEND)
-  SET( ENV{AL_DIR} ${AL_DIR} )
->>>>>>> b4d56d98
 ELSE( "x$ENV{AL_DIR}x" STREQUAL "xx")
   SET( AL_DIR $ENV{AL_DIR} )
 ENDIF( "x$ENV{AL_DIR}x" STREQUAL "xx")
@@ -45,7 +34,6 @@
 SET( X86_BIN_PREFIX "${OE_PREFIX}-" )
 SET( X86_BIN_DIR "${OE_CROSS_DIR}/cross/geode/bin" )
 
-SET ( CMAKE_INSTALL_NAME_TOOL "${OE_CROSS_DIR}/staging/${STAGING-PREFIX}/usr/lib/install_name_tool")
 SET( CMAKE_C_COMPILER "${X86_BIN_DIR}/${X86_BIN_PREFIX}gcc" )
 SET( CMAKE_CXX_COMPILER "${X86_BIN_DIR}/${X86_BIN_PREFIX}g++" )
 CMAKE_FORCE_C_COMPILER( "${X86_BIN_DIR}/${X86_BIN_PREFIX}gcc" GNU )
@@ -78,8 +66,4 @@
 SET( CMAKE_CXX_FLAGS "--sysroot ${OE_CROSS_DIR}/staging/${OE_PREFIX}/ -I${X86_INCLUDE_DIR} -I${X86_GINCLUDE_DIR} -I${X86_CPINCLUDE_DIR} -I${X86_GCPINCLUDE_DIR} -march=geode" )
 SET( CMAKE_EXE_LINKER_FLAGS "-Wl,--sysroot,${OE_CROSS_DIR}/staging/${OE_PREFIX}/ -lgcc -L${X86_GLIBC_DIR} -lc -lstdc++ -ldl" )
 
-<<<<<<< HEAD
-INCLUDE("${OE_CROSS_DIR}/toolchain-geode.cmake")
-=======
-INCLUDE("${AL_DIR}/crosstoolchain/toolchain-geode.cmake")
->>>>>>> b4d56d98
+INCLUDE("${AL_DIR}/crosstoolchain/toolchain-geode.cmake")