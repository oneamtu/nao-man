
# .:: Basic Definitions ::::::::::::::::::::::::::::::::::::::::::::::::
#
# The basic diefinitions for the Northern Bites cmake packages, used
# throughout different packages' configurations

<<<<<<< HEAD
=======

>>>>>>> 64e8254b
############################ TRUNK PATH
# Ensure the TRUNK_PATH variable is set

IF( "x$ENV{TRUNK_PATH}x" STREQUAL "xx")
  GET_FILENAME_COMPONENT( TRUNK_PATH ${CMAKE_CURRENT_SOURCE_DIR}/.. ABSOLUTE)
  SET( ENV{TRUNK_PATH} ${TRUNK_PATH} )
  MESSAGE( STATUS 
    "Environment variable TRUNK_PATH was not set, reseting to default ${TRUNK_PATH}!" )
ELSE( "x$ENV{TRUNK_PATH}x" STREQUAL "xx")
  SET( TRUNK_PATH $ENV{TRUNK_PATH} )
ENDIF( "x$ENV{TRUNK_PATH}x" STREQUAL "xx")

IF( NOT EXISTS ${TRUNK_PATH} )
  MESSAGE( FATAL_ERROR
    "Cannot find the path to trunk, configuration halted."
    )
ENDIF( NOT EXISTS ${TRUNK_PATH} )


############################ TRUNK REVISION
# Record the current revision number of the repository

SET( TRUNK_REVISION r$ENV{TRUNK_REVISION} CACHE STRING "SVN Revision number" )
IF( "x${TRUNK_REVISION}x" STREQUAL "xx" )
  MESSAGE( FATAL_ERROR
    "Environment variable TRUNK_REVISION was not set.  Please ensure that your Makefile is properly exporting it."
    )
ENDIF( "x${TRUNK_REVISION}x" STREQUAL "xx" )

#SET( REMOTE_ADDRESS ${@REMOTE_ADDRESS@} )
############################ ALDEBARAN DIRECTORY
# Ensure the AL_DIR variable is set

IF( "x$ENV{AL_DIR}x" STREQUAL "xx")
  SET( AL_DIR "/usr/local/nao" )
  SET( ENV{AL_DIR} ${AL_DIR} )
  MESSAGE( STATUS 
    "Environment variable AL_DIR was not set, reseting to default ${AL_DIR}!" )
ELSE( "x$ENV{AL_DIR}x" STREQUAL "xx")
  SET( AL_DIR $ENV{AL_DIR} )
ENDIF( "x$ENV{AL_DIR}x" STREQUAL "xx")

IF( NOT EXISTS ${AL_DIR} )
  MESSAGE( FATAL_ERROR
    "Cannot find the path to Nao directory, configuration halted."
    )
ENDIF( NOT EXISTS ${AL_DIR} )


############################ MAN INSTALL PREFIX
# Ensure the MAN_INSTALL_PREFIX variable is set

IF( "x$ENV{MAN_INSTALL_PREFIX}x" STREQUAL "xx")
  GET_FILENAME_COMPONENT(
    MAN_INSTALL_PREFIX ${TRUNK_PATH}/install ABSOLUTE
    )
  SET( ENV{MAN_INSTALL_PREFIX} ${MAN_INSTALL_PREFIX} )
  MESSAGE( STATUS 
    "Environment variable MAN_INSTALL_PREFIX was not set, reseting to default ${MAN_INSTALL_PREFIX}!" )
ELSE( "x$ENV{MAN_INSTALL_PREFIX}x" STREQUAL "xx")
  SET( MAN_INSTALL_PREFIX $ENV{MAN_INSTALL_PREFIX} )
ENDIF( "x$ENV{MAN_INSTALL_PREFIX}x" STREQUAL "xx")

# Make it an editable cache variable
#  ** Right now, can't figure this out, not editable ** - jfishman@
#SET(
#  MAN_INSTALL_PREFIX ${MAN_INSTALL_PREFIX}
#  CACHE STRING "Install prefix."
#  )


############################ CMAKE POLICY
# Settings regarding various cmake policy changes from 2.6

IF(COMMAND CMAKE_POLICY)
    # CMake policy regarding library searches
    CMAKE_POLICY(SET CMP0003 OLD)
    # CMake policy regarding excaping definitions
    CMAKE_POLICY(SET CMP0005 OLD)
    # CMake policy regarding scoped include
    CMAKE_POLICY(SET CMP0011 OLD)
ENDIF(COMMAND CMAKE_POLICY)


########################### MODULE PATH
# Set the path from which CMake should load modules
SET( CMAKE_MODULE_PATH ${TRUNK_PATH}/cmake )


############################ ROBOT TYPE
# Definitions for the type of robot (for compilation definitions), and
# prefixes for library, executable, and path names

IF( NOT DEFINED ROBOT_TYPE )
  SET( ROBOT_TYPE NAO_RL )
ENDIF( NOT DEFINED ROBOT_TYPE )
SET( ROBOT_TYPE ${ROBOT_TYPE} CACHE STRING "Robot type" )

IF( ${ROBOT_TYPE} STREQUAL AIBO_ERS7 OR ${ROBOT_TYPE} STREQUAL AIBO_220)
  SET( ROBOT_PREFIX aibo )
  SET( ROBOT_AIBO TRUE  )
  SET( ROBOT_NAO  FALSE )
ELSE( ${ROBOT_TYPE} STREQUAL AIBO_ERS7 OR ${ROBOT_TYPE} STREQUAL AIBO_220)
  SET( ROBOT_PREFIX nao )
  SET( ROBOT_AIBO FALSE )
  SET( ROBOT_NAO  TRUE  )
ENDIF( ${ROBOT_TYPE} STREQUAL AIBO_ERS7 OR ${ROBOT_TYPE} STREQUAL AIBO_220)


############################ OUTPUT LOCATION
# Define output directories.  Binaries, documentation, and libraries are
# copied to final locations depending on robot type.

SET(
  CMAKE_INSTALL_PREFIX ${MAN_INSTALL_PREFIX}
  CACHE INTERNAL "Install prefix"
  )

SET( OUTPUT_ROOT_DIR_BIN "${CMAKE_INSTALL_PREFIX}/bin" )
SET( OUTPUT_ROOT_DIR_DOC "${CMAKE_INSTALL_PREFIX}/doc" )
SET( OUTPUT_ROOT_DIR_LIB "${CMAKE_INSTALL_PREFIX}/lib" )


############################ PREFIX CONFIRUGATION
# Depending on the robot and whether cross-compiling, the include and
# library prefixes must be adjusted

IF( ROBOT_AIBO )
  # Aibo
  IF( OE_CROSS_BUILD )

    SET( INCLUDE_PREFIX "${OPEN_R_SDK_ROOT}/OPEN_R/include" )
    SET( LIB_PREFIX "${OPEN_R_SDK_ROOT}/OPEN_R/lib" )

  ELSE( OE_CROSS_BUILD )
    SET( INCLUDE_PREFIX "/usr/include" )
    SET( LIB_PREFIX "/usr/lib" )

  ENDIF( OE_CROSS_BUILD )

ELSE( ROBOT_AIBO )
  # Nao
  
  IF( AL_DIR STREQUAL "" )
    MESSAGE( FATAL_ERROR "Environment variable 'AL_DIR' is not set !" )
  ENDIF( AL_DIR STREQUAL "" )
	
  IF( WIN32 )
    SET( TARGET_ARCH "windows" )
    SET( TARGET_HOST "TARGET_HOST_WINDOWS")
  ENDIF( WIN32 )
  
  IF( UNIX )
    SET( TARGET_ARCH "linux")
    SET( TARGET_HOST "TARGET_HOST_LINUX")
    SET( PLATFORM_X86 1 )
  ENDIF( UNIX )

  IF( APPLE )
    SET( TARGET_ARCH "macosx" )
    SET( TARGET_HOST "TARGET_HOST_MACOSX")
  ENDIF( APPLE )
  
  IF( OE_CROSS_BUILD )
    SET( INCLUDE_PREFIX "${OE_CROSS_DIR}/staging/${OE_PREFIX}/usr/include" )
    SET( LIB_PREFIX "${OE_CROSS_DIR}/staging/${OE_PREFIX}/usr/lib" )
  ELSE( OE_CROSS_BUILD )
    SET( INCLUDE_PREFIX "${AL_DIR}/extern/c/${TARGET_ARCH}/include" )
    SET( LIB_PREFIX "${AL_DIR}/extern/c/${TARGET_ARCH}/lib" )
  ENDIF( OE_CROSS_BUILD )

  IF( FINAL_RELEASE )
    ADD_DEFINITIONS(-DFINAL_RELEASE)
  ENDIF( FINAL_RELEASE )

  INCLUDE( "${CMAKE_MODULE_PATH}/proxies.cmake" )

ENDIF( ROBOT_AIBO )


########################## ADVANCED SETTINGS PREFERENCES
# Set the cache variable that we would rather not appear on the normal
# settings page
MARK_AS_ADVANCED(
  CFG_FILE
  CMAKE_BACKWARDS_COMPATIBILITY
  CMAKE_TOOLCHAIN_FILE
  EXECUTABLE_OUTPUT_PATH
  LIBRARY_OUTPUT_PATH
  AL_PERF_CALCULATION
  TINYXML_DEFINITION
  )
  <|MERGE_RESOLUTION|>--- conflicted
+++ resolved
@@ -4,10 +4,7 @@
 # The basic diefinitions for the Northern Bites cmake packages, used
 # throughout different packages' configurations
 
-<<<<<<< HEAD
-=======
-
->>>>>>> 64e8254b
+
 ############################ TRUNK PATH
 # Ensure the TRUNK_PATH variable is set
 
@@ -87,8 +84,8 @@
     CMAKE_POLICY(SET CMP0003 OLD)
     # CMake policy regarding excaping definitions
     CMAKE_POLICY(SET CMP0005 OLD)
-    # CMake policy regarding scoped include
-    CMAKE_POLICY(SET CMP0011 OLD)
+#     # CMake policy regarding scoped include
+#     CMAKE_POLICY(SET CMP0011 OLD)
 ENDIF(COMMAND CMAKE_POLICY)
 
 
